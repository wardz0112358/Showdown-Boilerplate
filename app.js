/**
 * Main file
 * Pokemon Showdown - http://pokemonshowdown.com/
 *
 * This is the main Pokemon Showdown app, and the file you should be
 * running to start Pokemon Showdown if you're using it normally.
 *
 * This file sets up our SockJS server, which handles communication
 * between users and your server, and also sets up globals. You can
 * see details in their corresponding files, but here's an overview:
 *
 * Users - from users.js
 *
 *   Most of the communication with users happens in users.js, we just
 *   forward messages between the sockets.js and users.js.
 *
 * Rooms - from rooms.js
 *
 *   Every chat room and battle is a room, and what they do is done in
 *   rooms.js. There's also a global room which every user is in, and
 *   handles miscellaneous things like welcoming the user.
 *
 * Tools - from tools.js
 *
 *   Handles getting data about Pokemon, items, etc. *
 *
 * Simulator - from simulator.js
 *
 *   Used to access the simulator itself.
 *
 * CommandParser - from command-parser.js
 *
 *   Parses text commands like /me
 *
 * Sockets - from sockets.js
 *
 *   Used to abstract out network connections. sockets.js handles
 *   the actual server and connection set-up.
 *
 * @license MIT license
 */

/*********************************************************
 * Make sure we have everything set up correctly
 *********************************************************/

// Make sure our dependencies are available, and install them if they
// aren't

function runNpm(command) {
	console.log('Running `npm ' + command + '`...');
	var child_process = require('child_process');
	var npm = child_process.spawn('npm', [command]);
	npm.stdout.on('data', function (data) {
		process.stdout.write(data);
	});
	npm.stderr.on('data', function (data) {
		process.stderr.write(data);
	});
	npm.on('close', function (code) {
		if (!code) {
			child_process.fork('app.js').disconnect();
		}
	});
}

try {
	require('sugar');
} catch (e) {
	return runNpm('install');
}
if (!Object.select) {
	return runNpm('update');
}

// Make sure config.js exists, and copy it over from config-example.js
// if it doesn't

var fs = require('fs');

// Synchronously, since it's needed before we can start the server
if (!fs.existsSync('./config/config.js')) {
	console.log("config.js doesn't exist - creating one with default settings...");
	fs.writeFileSync('./config/config.js',
		fs.readFileSync('./config/config-example.js')
	);
}

/*********************************************************
 * Load configuration
 *********************************************************/

global.Config = require('./config/config.js');

<<<<<<< HEAD
try {
	global.reloadCustomAvatars = function () {
	    var path = require('path');
	    var newCustomAvatars = {};
	    fs.readdirSync('./config/avatars').forEach(function (file) {
	        var ext = path.extname(file);
	        if (ext !== '.png' && ext !== '.gif')
	            return;

	        var user = toId(path.basename(file, ext));
	        newCustomAvatars[user] = file;
	        delete Config.customAvatars[user];
	    });

	    // Make sure the manually entered avatars exist
	    for (var a in Config.customAvatars)
	        if (typeof Config.customAvatars[a] === 'number')
	            newCustomAvatars[a] = Config.customAvatars[a];
	        else
	            fs.exists('./config/avatars/' + Config.customAvatars[a], (function (user, file, isExists) {
	                if (isExists)
	                    Config.customAvatars[user] = file;
	            }).bind(null, a, Config.customAvatars[a]));

	    Config.customAvatars = newCustomAvatars;
	}
} catch (e) {
	console.log('Custom avatar failed to load. Try this:\nIn config.js on line 140, change customavatar to customAvatar.');
}

var watchFile = global.watchFile = function () {
	try {
		return fs.watchFile.apply(fs, arguments);
	} catch (e) {
		console.log('Your version of node does not support `fs.watchFile`');
	}
};

=======
>>>>>>> 3e3505e6
if (Config.watchconfig) {
	fs.watchFile('./config/config.js', function (curr, prev) {
		if (curr.mtime <= prev.mtime) return;
		try {
			delete require.cache[require.resolve('./config/config.js')];
			Config = require('./config/config.js');
			reloadCustomAvatars();
			console.log('Reloaded config/config.js');
		} catch (e) {}
	});
}

if (process.argv[2] && parseInt(process.argv[2])) {
	Config.port = parseInt(process.argv[2]);
}

global.ResourceMonitor = {
	connections: {},
	connectionTimes: {},
	battles: {},
	battleTimes: {},
	battlePreps: {},
	battlePrepTimes: {},
	networkUse: {},
	networkCount: {},
	cmds: {},
	cmdsTimes: {},
	cmdsTotal: {lastCleanup: Date.now(), count: 0},
	teamValidatorChanged: 0,
	teamValidatorUnchanged: 0,
	/**
	 * Counts a connection. Returns true if the connection should be terminated for abuse.
	 */
	log: function (text) {
		console.log(text);
		if (Rooms.rooms.staff) Rooms.rooms.staff.add('||' + text);
	},
	countConnection: function (ip, name) {
		var now = Date.now();
		var duration = now - this.connectionTimes[ip];
		name = (name ? ': ' + name : '');
		if (ip in this.connections && duration < 30 * 60 * 1000) {
			this.connections[ip]++;
			if (this.connections[ip] < 500 && duration < 5 * 60 * 1000 && this.connections[ip] % 20 === 0) {
				this.log('[ResourceMonitor] IP ' + ip + ' has connected ' + this.connections[ip] + ' times in the last ' + duration.duration() + name);
			} else if (this.connections[ip] < 500 && this.connections[ip] % 60 === 0) {
				this.log('[ResourceMonitor] IP ' + ip + ' has connected ' + this.connections[ip] + ' times in the last ' + duration.duration() + name);
			} else if (this.connections[ip] === 500) {
				this.log('[ResourceMonitor] IP ' + ip + ' has been banned for connection flooding (' + this.connections[ip] + ' times in the last ' + duration.duration() + name + ')');
				return true;
			} else if (this.connections[ip] > 500) {
				if (this.connections[ip] % 200 === 0) {
					this.log('[ResourceMonitor] Banned IP ' + ip + ' has connected ' + this.connections[ip] + ' times in the last ' + duration.duration() + name);
				}
				return true;
			}
		} else {
			this.connections[ip] = 1;
			this.connectionTimes[ip] = now;
		}
	},
	/**
	 * Counts a battle. Returns true if the connection should be terminated for abuse.
	 */
	countBattle: function (ip, name) {
		var now = Date.now();
		var duration = now - this.battleTimes[ip];
		name = (name ? ': ' + name : '');
		if (ip in this.battles && duration < 30 * 60 * 1000) {
			this.battles[ip]++;
			if (duration < 5 * 60 * 1000 && this.battles[ip] % 15 === 0) {
				this.log('[ResourceMonitor] IP ' + ip + ' has battled ' + this.battles[ip] + ' times in the last ' + duration.duration() + name);
			} else if (this.battles[ip] % 75 === 0) {
				this.log('[ResourceMonitor] IP ' + ip + ' has battled ' + this.battles[ip] + ' times in the last ' + duration.duration() + name);
			}
		} else {
			this.battles[ip] = 1;
			this.battleTimes[ip] = now;
		}
	},
	/**
	 * Counts battle prep. Returns true if too much
	 */
	countPrepBattle: function (ip) {
		var now = Date.now();
		var duration = now - this.battlePrepTimes[ip];
		if (ip in this.battlePreps && duration < 3 * 60 * 1000) {
			this.battlePreps[ip]++;
			if (this.battlePreps[ip] > 6) {
				return true;
			}
		} else {
			this.battlePreps[ip] = 1;
			this.battlePrepTimes[ip] = now;
		}
	},
	/**
	 * data
	 */
	countNetworkUse: function (size) {
		if (this.activeIp in this.networkUse) {
			this.networkUse[this.activeIp] += size;
			this.networkCount[this.activeIp]++;
		} else {
			this.networkUse[this.activeIp] = size;
			this.networkCount[this.activeIp] = 1;
		}
	},
	writeNetworkUse: function () {
		var buf = '';
		for (var i in this.networkUse) {
			buf += '' + this.networkUse[i] + '\t' + this.networkCount[i] + '\t' + i + '\n';
		}
		fs.writeFile('logs/networkuse.tsv', buf);
	},
	clearNetworkUse: function () {
		this.networkUse = {};
		this.networkCount = {};
	},
	/**
	 * Counts roughly the size of an object to have an idea of the server load.
	 */
	sizeOfObject: function (object) {
		var objectList = [];
		var stack = [object];
		var bytes = 0;

		while (stack.length) {
			var value = stack.pop();
			if (typeof value === 'boolean') bytes += 4;
			else if (typeof value === 'string') bytes += value.length * 2;
			else if (typeof value === 'number') bytes += 8;
			else if (typeof value === 'object' && objectList.indexOf( value ) === -1) {
				objectList.push( value );
				for (var i in value) stack.push( value[ i ] );
			}
		}

		return bytes;
	},
	/**
	 * Controls the amount of times a cmd command is used
	 */
	countCmd: function (ip, name) {
		var now = Date.now();
		var duration = now - this.cmdsTimes[ip];
		name = (name ? ': ' + name : '');
		if (!this.cmdsTotal) this.cmdsTotal = {lastCleanup: 0, count: 0};
		if (now - this.cmdsTotal.lastCleanup > 60 * 1000) {
			this.cmdsTotal.count = 0;
			this.cmdsTotal.lastCleanup = now;
		}
		this.cmdsTotal.count++;
		if (ip in this.cmds && duration < 60 * 1000) {
			this.cmds[ip]++;
			if (duration < 60 * 1000 && this.cmds[ip] % 5 === 0) {
				if (this.cmds[ip] >= 3) {
					if (this.cmds[ip] % 30 === 0) this.log('CMD command from ' + ip + ' blocked for ' + this.cmds[ip] + 'th use in the last ' + duration.duration() + name);
					return true;
				}
				this.log('[ResourceMonitor] IP ' + ip + ' has used CMD command ' + this.cmds[ip] + ' times in the last ' + duration.duration() + name);
			} else if (this.cmds[ip] % 15 === 0) {
				this.log('CMD command from ' + ip + ' blocked for ' + this.cmds[ip] + 'th use in the last ' + duration.duration() + name);
				return true;
			}
		} else if (this.cmdsTotal.count > 8000) {
			// One CMD check per user per minute on average (to-do: make this better)
			this.log('CMD command for ' + ip + ' blocked because CMD has been used ' + this.cmdsTotal.count + ' times in the last minute.');
			return true;
		} else {
			this.cmds[ip] = 1;
			this.cmdsTimes[ip] = now;
		}
	}
};

/*********************************************************
 * Set up most of our globals
 *********************************************************/

/**
 * Converts anything to an ID. An ID must have only lowercase alphanumeric
 * characters.
 * If a string is passed, it will be converted to lowercase and
 * non-alphanumeric characters will be stripped.
 * If an object with an ID is passed, its ID will be returned.
 * Otherwise, an empty string will be returned.
 */
global.toId = function (text) {
	if (text && text.id) text = text.id;
	else if (text && text.userid) text = text.userid;

	return string(text).toLowerCase().replace(/[^a-z0-9]+/g, '');
};

/**
 * Sanitizes a username or Pokemon nickname
 *
 * Returns the passed name, sanitized for safe use as a name in the PS
 * protocol.
 *
 * Such a string must uphold these guarantees:
 * - must not contain any ASCII whitespace character other than a space
 * - must not start or end with a space character
 * - must not contain any of: | , [ ]
 * - must not be the empty string
 *
 * If no such string can be found, returns the empty string. Calling
 * functions are expected to check for that condition and deal with it
 * accordingly.
 *
 * toName also enforces that there are not multiple space characters
 * in the name, although this is not strictly necessary for safety.
 */
global.toName = function (name) {
	name = string(name);
	name = name.replace(/[\|\s\[\]\,]+/g, ' ').trim();
	if (name.length > 18) name = name.substr(0, 18).trim();
	return name;
};

/**
 * Safely ensures the passed variable is a string
 * Simply doing '' + str can crash if str.toString crashes or isn't a function
 * If we're expecting a string and being given anything that isn't a string
 * or a number, it's safe to assume it's an error, and return ''
 */
global.string = function (str) {
	if (typeof str === 'string' || typeof str === 'number') return '' + str;
	return '';
};

global.LoginServer = require('./loginserver.js');

global.Users = require('./users.js');

global.Rooms = require('./rooms.js');

delete process.send; // in case we're a child process
global.Verifier = require('./verifier.js');

global.CommandParser = require('./command-parser.js');

global.Simulator = require('./simulator.js');

global.Tournaments = require('./tournaments');

try {
	global.Dnsbl = require('./dnsbl.js');
} catch (e) {
	global.Dnsbl = {query:function (){}};
}

global.Cidr = require('./cidr.js');

if (Config.crashguard) {
	// graceful crash - allow current battles to finish before restarting
	var lastCrash = 0;
	process.on('uncaughtException', function (err) {
		var dateNow = Date.now();
		var quietCrash = require('./crashlogger.js')(err, 'The main process');
		quietCrash = quietCrash || ((dateNow - lastCrash) <= 1000 * 60 * 5);
		lastCrash = Date.now();
		if (quietCrash) return;
		var stack = ("" + err.stack).escapeHTML().split("\n").slice(0, 2).join("<br />");
		if (Rooms.lobby) {
			Rooms.lobby.addRaw('<div class="broadcast-red"><b>THE SERVER HAS CRASHED:</b> ' + stack + '<br />Please restart the server.</div>');
			Rooms.lobby.addRaw('<div class="broadcast-red">You will not be able to talk in the lobby or start new battles until the server restarts.</div>');
		}
		Config.modchat = 'crash';
		Rooms.global.lockdown = true;
	});
}

/*********************************************************
 * Start networking processes to be connected to
 *********************************************************/

global.Sockets = require('./sockets.js');

global.Bot = require('./bot.js');

/*********************************************************
 * Set up our last global
 *********************************************************/

// This slow operation is done *after* we start listening for connections
// to the server. Anybody who connects while this require() is running will
// have to wait a couple seconds before they are able to join the server, but
// at least they probably won't receive a connection error message.
global.Tools = require('./tools.js');

// After loading tools, generate and cache the format list.
Rooms.global.formatListText = Rooms.global.getFormatListText();

global.TeamValidator = require('./team-validator.js');

// load ipbans at our leisure
fs.readFile('./config/ipbans.txt', function (err, data) {
	if (err) return;
	data = ('' + data).split("\n");
	var rangebans = [];
	for (var i = 0; i < data.length; i++) {
		data[i] = data[i].split('#')[0].trim();
		if (!data[i]) continue;
		if (data[i].indexOf('/') >= 0) {
			rangebans.push(data[i]);
		} else if (!Users.bannedIps[data[i]]) {
			Users.bannedIps[data[i]] = '#ipban';
		}
	}
	Users.checkRangeBanned = Cidr.checker(rangebans);
});

// uptime recording
fs.readFile('./logs/uptime.txt', function (err, uptime) {
	if (!err) global.uptimeRecord = parseInt(uptime, 10);
	global.uptimeRecordInterval = setInterval(function () {
		if (global.uptimeRecord && process.uptime() <= global.uptimeRecord) return;
		global.uptimeRecord = process.uptime();
		fs.writeFile('./logs/uptime.txt', global.uptimeRecord.toFixed(0));
	}, (1).hour());
});

// reload custom avatars
reloadCustomAvatars();

/*********************************************************
 * Load custom files
 *********************************************************/

global.Core = require('./core.js').core;

global.Components = require('./components.js');

global.Poll = require('./core.js').core.poll();

global.SysopAccess = require('./core.js').sysopAccess();<|MERGE_RESOLUTION|>--- conflicted
+++ resolved
@@ -92,7 +92,6 @@
 
 global.Config = require('./config/config.js');
 
-<<<<<<< HEAD
 try {
 	global.reloadCustomAvatars = function () {
 	    var path = require('path');
@@ -123,16 +122,6 @@
 	console.log('Custom avatar failed to load. Try this:\nIn config.js on line 140, change customavatar to customAvatar.');
 }
 
-var watchFile = global.watchFile = function () {
-	try {
-		return fs.watchFile.apply(fs, arguments);
-	} catch (e) {
-		console.log('Your version of node does not support `fs.watchFile`');
-	}
-};
-
-=======
->>>>>>> 3e3505e6
 if (Config.watchconfig) {
 	fs.watchFile('./config/config.js', function (curr, prev) {
 		if (curr.mtime <= prev.mtime) return;
