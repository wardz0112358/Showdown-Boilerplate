/**
 * Main file
 * Pokemon Showdown - http://pokemonshowdown.com/
 *
 * This is the main Pokemon Showdown app, and the file you should be
 * running to start Pokemon Showdown if you're using it normally.
 *
 * This file sets up our SockJS server, which handles communication
 * between users and your server, and also sets up globals. You can
 * see details in their corresponding files, but here's an overview:
 *
 * Users - from users.js
 *
 *   Most of the communication with users happens in users.js, we just
 *   forward messages between the sockets.js and users.js.
 *
 * Rooms - from rooms.js
 *
 *   Every chat room and battle is a room, and what they do is done in
 *   rooms.js. There's also a global room which every user is in, and
 *   handles miscellaneous things like welcoming the user.
 *
 * Tools - from tools.js
 *
 *   Handles getting data about Pokemon, items, etc. *
 *
 * Simulator - from simulator.js
 *
 *   Used to access the simulator itself.
 *
 * CommandParser - from command-parser.js
 *
 *   Parses text commands like /me
 *
 * Sockets - from sockets.js
 *
 *   Used to abstract out network connections. sockets.js handles
 *   the actual server and connection set-up.
 *
 * @license MIT license
 */

/*********************************************************
 * Make sure we have everything set up correctly
 *********************************************************/

// Make sure our dependencies are available, and install them if they
// aren't

function runNpm(command) {
	console.log('Running `npm ' + command + '`...');
	var child_process = require('child_process');
	var npm = child_process.spawn('npm', [command]);
	npm.stdout.on('data', function (data) {
		process.stdout.write(data);
	});
	npm.stderr.on('data', function (data) {
		process.stderr.write(data);
	});
	npm.on('close', function (code) {
		if (!code) {
			child_process.fork('app.js').disconnect();
		}
	});
}

try {
	require('sugar');
} catch (e) {
	return runNpm('install');
}
if (!Object.select) {
	return runNpm('update');
}

// Make sure config.js exists, and copy it over from config-example.js
// if it doesn't

var fs = require('fs');

// Synchronously, since it's needed before we can start the server
if (!fs.existsSync('./config/config.js')) {
	console.log("config.js doesn't exist - creating one with default settings...");
	fs.writeFileSync('./config/config.js',
		fs.readFileSync('./config/config-example.js')
	);
}

/*********************************************************
 * Load configuration
 *********************************************************/

global.Config = require('./config/config.js');

try {
	global.reloadCustomAvatars = function () {
	    var path = require('path');
	    var newCustomAvatars = {};
	    fs.readdirSync('./config/avatars').forEach(function (file) {
	        var ext = path.extname(file);
	        if (ext !== '.png' && ext !== '.gif')
	            return;

	        var user = toId(path.basename(file, ext));
	        newCustomAvatars[user] = file;
	        delete Config.customAvatars[user];
	    });

	    // Make sure the manually entered avatars exist
	    for (var a in Config.customAvatars)
	        if (typeof Config.customAvatars[a] === 'number')
	            newCustomAvatars[a] = Config.customAvatars[a];
	        else
	            fs.exists('./config/avatars/' + Config.customAvatars[a], (function (user, file, isExists) {
	                if (isExists)
	                    Config.customAvatars[user] = file;
	            }).bind(null, a, Config.customAvatars[a]));

	    Config.customAvatars = newCustomAvatars;
	}
} catch (e) {
	console.log('Custom avatar failed to load. Try this:\nIn config.js on line 140, change customavatar to customAvatar.');
}

if (Config.watchconfig) {
	fs.watchFile('./config/config.js', function (curr, prev) {
		if (curr.mtime <= prev.mtime) return;
		try {
			delete require.cache[require.resolve('./config/config.js')];
<<<<<<< HEAD
			Config = require('./config/config.js');
			reloadCustomAvatars();
=======
			global.Config = require('./config/config.js');
>>>>>>> a06958a7
			console.log('Reloaded config/config.js');
		} catch (e) {}
	});
}

if (process.argv[2] && parseInt(process.argv[2])) {
	Config.port = parseInt(process.argv[2]);
}

global.ResourceMonitor = {
	connections: {},
	connectionTimes: {},
	battles: {},
	battleTimes: {},
	battlePreps: {},
	battlePrepTimes: {},
	networkUse: {},
	networkCount: {},
	cmds: {},
	cmdsTimes: {},
	cmdsTotal: {lastCleanup: Date.now(), count: 0},
	teamValidatorChanged: 0,
	teamValidatorUnchanged: 0,
	/**
	 * Counts a connection. Returns true if the connection should be terminated for abuse.
	 */
	log: function (text) {
		console.log(text);
		if (Rooms.rooms.staff) Rooms.rooms.staff.add('||' + text);
	},
	countConnection: function (ip, name) {
		var now = Date.now();
		var duration = now - this.connectionTimes[ip];
		name = (name ? ': ' + name : '');
		if (ip in this.connections && duration < 30 * 60 * 1000) {
			this.connections[ip]++;
			if (this.connections[ip] < 500 && duration < 5 * 60 * 1000 && this.connections[ip] % 20 === 0) {
				this.log('[ResourceMonitor] IP ' + ip + ' has connected ' + this.connections[ip] + ' times in the last ' + duration.duration() + name);
			} else if (this.connections[ip] < 500 && this.connections[ip] % 60 === 0) {
				this.log('[ResourceMonitor] IP ' + ip + ' has connected ' + this.connections[ip] + ' times in the last ' + duration.duration() + name);
			} else if (this.connections[ip] === 500) {
				this.log('[ResourceMonitor] IP ' + ip + ' has been banned for connection flooding (' + this.connections[ip] + ' times in the last ' + duration.duration() + name + ')');
				return true;
			} else if (this.connections[ip] > 500) {
				if (this.connections[ip] % 200 === 0) {
					this.log('[ResourceMonitor] Banned IP ' + ip + ' has connected ' + this.connections[ip] + ' times in the last ' + duration.duration() + name);
				}
				return true;
			}
		} else {
			this.connections[ip] = 1;
			this.connectionTimes[ip] = now;
		}
	},
	/**
	 * Counts a battle. Returns true if the connection should be terminated for abuse.
	 */
	countBattle: function (ip, name) {
		var now = Date.now();
		var duration = now - this.battleTimes[ip];
		name = (name ? ': ' + name : '');
		if (ip in this.battles && duration < 30 * 60 * 1000) {
			this.battles[ip]++;
			if (duration < 5 * 60 * 1000 && this.battles[ip] % 15 === 0) {
				this.log('[ResourceMonitor] IP ' + ip + ' has battled ' + this.battles[ip] + ' times in the last ' + duration.duration() + name);
			} else if (this.battles[ip] % 75 === 0) {
				this.log('[ResourceMonitor] IP ' + ip + ' has battled ' + this.battles[ip] + ' times in the last ' + duration.duration() + name);
			}
		} else {
			this.battles[ip] = 1;
			this.battleTimes[ip] = now;
		}
	},
	/**
	 * Counts battle prep. Returns true if too much
	 */
	countPrepBattle: function (ip) {
		var now = Date.now();
		var duration = now - this.battlePrepTimes[ip];
		if (ip in this.battlePreps && duration < 3 * 60 * 1000) {
			this.battlePreps[ip]++;
			if (this.battlePreps[ip] > 6) {
				return true;
			}
		} else {
			this.battlePreps[ip] = 1;
			this.battlePrepTimes[ip] = now;
		}
	},
	/**
	 * data
	 */
	countNetworkUse: function (size) {
		if (this.activeIp in this.networkUse) {
			this.networkUse[this.activeIp] += size;
			this.networkCount[this.activeIp]++;
		} else {
			this.networkUse[this.activeIp] = size;
			this.networkCount[this.activeIp] = 1;
		}
	},
	writeNetworkUse: function () {
		var buf = '';
		for (var i in this.networkUse) {
			buf += '' + this.networkUse[i] + '\t' + this.networkCount[i] + '\t' + i + '\n';
		}
		fs.writeFile('logs/networkuse.tsv', buf);
	},
	clearNetworkUse: function () {
		this.networkUse = {};
		this.networkCount = {};
	},
	/**
	 * Counts roughly the size of an object to have an idea of the server load.
	 */
	sizeOfObject: function (object) {
		var objectList = [];
		var stack = [object];
		var bytes = 0;

		while (stack.length) {
			var value = stack.pop();
			if (typeof value === 'boolean') bytes += 4;
			else if (typeof value === 'string') bytes += value.length * 2;
			else if (typeof value === 'number') bytes += 8;
			else if (typeof value === 'object' && objectList.indexOf( value ) === -1) {
				objectList.push( value );
				for (var i in value) stack.push( value[ i ] );
			}
		}

		return bytes;
	},
	/**
	 * Controls the amount of times a cmd command is used
	 */
	countCmd: function (ip, name) {
		var now = Date.now();
		var duration = now - this.cmdsTimes[ip];
		name = (name ? ': ' + name : '');
		if (!this.cmdsTotal) this.cmdsTotal = {lastCleanup: 0, count: 0};
		if (now - this.cmdsTotal.lastCleanup > 60 * 1000) {
			this.cmdsTotal.count = 0;
			this.cmdsTotal.lastCleanup = now;
		}
		this.cmdsTotal.count++;
		if (ip in this.cmds && duration < 60 * 1000) {
			this.cmds[ip]++;
			if (duration < 60 * 1000 && this.cmds[ip] % 5 === 0) {
				if (this.cmds[ip] >= 3) {
					if (this.cmds[ip] % 30 === 0) this.log('CMD command from ' + ip + ' blocked for ' + this.cmds[ip] + 'th use in the last ' + duration.duration() + name);
					return true;
				}
				this.log('[ResourceMonitor] IP ' + ip + ' has used CMD command ' + this.cmds[ip] + ' times in the last ' + duration.duration() + name);
			} else if (this.cmds[ip] % 15 === 0) {
				this.log('CMD command from ' + ip + ' blocked for ' + this.cmds[ip] + 'th use in the last ' + duration.duration() + name);
				return true;
			}
		} else if (this.cmdsTotal.count > 8000) {
			// One CMD check per user per minute on average (to-do: make this better)
			this.log('CMD command for ' + ip + ' blocked because CMD has been used ' + this.cmdsTotal.count + ' times in the last minute.');
			return true;
		} else {
			this.cmds[ip] = 1;
			this.cmdsTimes[ip] = now;
		}
	}
};

/*********************************************************
 * Set up most of our globals
 *********************************************************/

/**
 * Converts anything to an ID. An ID must have only lowercase alphanumeric
 * characters.
 * If a string is passed, it will be converted to lowercase and
 * non-alphanumeric characters will be stripped.
 * If an object with an ID is passed, its ID will be returned.
 * Otherwise, an empty string will be returned.
 */
global.toId = function (text) {
	if (text && text.id) text = text.id;
	else if (text && text.userid) text = text.userid;

	return string(text).toLowerCase().replace(/[^a-z0-9]+/g, '');
};

/**
 * Sanitizes a username or Pokemon nickname
 *
 * Returns the passed name, sanitized for safe use as a name in the PS
 * protocol.
 *
 * Such a string must uphold these guarantees:
 * - must not contain any ASCII whitespace character other than a space
 * - must not start or end with a space character
 * - must not contain any of: | , [ ]
 * - must not be the empty string
 *
 * If no such string can be found, returns the empty string. Calling
 * functions are expected to check for that condition and deal with it
 * accordingly.
 *
 * toName also enforces that there are not multiple space characters
 * in the name, although this is not strictly necessary for safety.
 */
global.toName = function (name) {
	name = string(name);
	name = name.replace(/[\|\s\[\]\,]+/g, ' ').trim();
	if (name.length > 18) name = name.substr(0, 18).trim();
	return name;
};

/**
 * Safely ensures the passed variable is a string
 * Simply doing '' + str can crash if str.toString crashes or isn't a function
 * If we're expecting a string and being given anything that isn't a string
 * or a number, it's safe to assume it's an error, and return ''
 */
global.string = function (str) {
	if (typeof str === 'string' || typeof str === 'number') return '' + str;
	return '';
};

global.LoginServer = require('./loginserver.js');

global.Users = require('./users.js');

global.Rooms = require('./rooms.js');

delete process.send; // in case we're a child process
global.Verifier = require('./verifier.js');

global.CommandParser = require('./command-parser.js');

global.Simulator = require('./simulator.js');

global.Tournaments = require('./tournaments');

try {
	global.Dnsbl = require('./dnsbl.js');
} catch (e) {
	global.Dnsbl = {query:function (){}};
}

global.Cidr = require('./cidr.js');

if (Config.crashguard) {
	// graceful crash - allow current battles to finish before restarting
	var lastCrash = 0;
	process.on('uncaughtException', function (err) {
		var dateNow = Date.now();
		var quietCrash = require('./crashlogger.js')(err, 'The main process');
		quietCrash = quietCrash || ((dateNow - lastCrash) <= 1000 * 60 * 5);
		lastCrash = Date.now();
		if (quietCrash) return;
		var stack = ("" + err.stack).escapeHTML().split("\n").slice(0, 2).join("<br />");
		if (Rooms.lobby) {
			Rooms.lobby.addRaw('<div class="broadcast-red"><b>THE SERVER HAS CRASHED:</b> ' + stack + '<br />Please restart the server.</div>');
			Rooms.lobby.addRaw('<div class="broadcast-red">You will not be able to talk in the lobby or start new battles until the server restarts.</div>');
		}
		Config.modchat = 'crash';
		Rooms.global.lockdown = true;
	});
}

/*********************************************************
 * Start networking processes to be connected to
 *********************************************************/

global.Sockets = require('./sockets.js');

global.Bot = require('./bot.js');

/*********************************************************
 * Set up our last global
 *********************************************************/

// This slow operation is done *after* we start listening for connections
// to the server. Anybody who connects while this require() is running will
// have to wait a couple seconds before they are able to join the server, but
// at least they probably won't receive a connection error message.
global.Tools = require('./tools.js');

// After loading tools, generate and cache the format list.
Rooms.global.formatListText = Rooms.global.getFormatListText();

global.TeamValidator = require('./team-validator.js');

// load ipbans at our leisure
fs.readFile('./config/ipbans.txt', function (err, data) {
	if (err) return;
	data = ('' + data).split("\n");
	var rangebans = [];
	for (var i = 0; i < data.length; i++) {
		data[i] = data[i].split('#')[0].trim();
		if (!data[i]) continue;
		if (data[i].indexOf('/') >= 0) {
			rangebans.push(data[i]);
		} else if (!Users.bannedIps[data[i]]) {
			Users.bannedIps[data[i]] = '#ipban';
		}
	}
	Users.checkRangeBanned = Cidr.checker(rangebans);
});

// uptime recording
fs.readFile('./logs/uptime.txt', function (err, uptime) {
	if (!err) global.uptimeRecord = parseInt(uptime, 10);
	global.uptimeRecordInterval = setInterval(function () {
		if (global.uptimeRecord && process.uptime() <= global.uptimeRecord) return;
		global.uptimeRecord = process.uptime();
		fs.writeFile('./logs/uptime.txt', global.uptimeRecord.toFixed(0));
	}, (1).hour());
});

// reload custom avatars
reloadCustomAvatars();

/*********************************************************
 * Load custom files
 *********************************************************/

global.Core = require('./core.js').core;

global.Components = require('./components.js');

global.Poll = require('./core.js').core.poll();

global.SysopAccess = require('./core.js').sysopAccess();<|MERGE_RESOLUTION|>--- conflicted
+++ resolved
@@ -127,12 +127,8 @@
 		if (curr.mtime <= prev.mtime) return;
 		try {
 			delete require.cache[require.resolve('./config/config.js')];
-<<<<<<< HEAD
-			Config = require('./config/config.js');
+			global.Config = require('./config/config.js');
 			reloadCustomAvatars();
-=======
-			global.Config = require('./config/config.js');
->>>>>>> a06958a7
 			console.log('Reloaded config/config.js');
 		} catch (e) {}
 	});
