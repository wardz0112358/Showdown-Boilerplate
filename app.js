--- conflicted
+++ resolved
@@ -318,7 +318,8 @@
 
 global.Rooms = require('./rooms.js');
 
-<<<<<<< HEAD
+Rooms.global.formatListText = Rooms.global.getFormatListText();
+
 global.Tells = require('./tells.js');
 
 global.Database = require('./database.js')(Config.database);
@@ -330,11 +331,6 @@
 	if (e.code !== 'ENOENT') throw e;
 	global.Seen = {};
 }
-=======
-// Generate and cache the format list.
-Rooms.global.formatListText = Rooms.global.getFormatListText();
-
->>>>>>> 589dd513
 
 delete process.send; // in case we're a child process
 global.Verifier = require('./verifier.js');
