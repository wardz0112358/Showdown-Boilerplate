/**
 * Main file
 * Pokemon Showdown - http://pokemonshowdown.com/
 *
 * This is the main Pokemon Showdown app, and the file you should be
 * running to start Pokemon Showdown if you're using it normally.
 *
 * This file sets up our SockJS server, which handles communication
 * between users and your server, and also sets up globals. You can
 * see details in their corresponding files, but here's an overview:
 *
 * Users - from users.js
 *
 *   Most of the communication with users happens in users.js, we just
 *   forward messages between the sockets.js and users.js.
 *
 * Rooms - from rooms.js
 *
 *   Every chat room and battle is a room, and what they do is done in
 *   rooms.js. There's also a global room which every user is in, and
 *   handles miscellaneous things like welcoming the user.
 *
 * Tools - from tools.js
 *
 *   Handles getting data about Pokemon, items, etc. *
 *
 * Simulator - from simulator.js
 *
 *   Used to access the simulator itself.
 *
 * CommandParser - from command-parser.js
 *
 *   Parses text commands like /me
 *
 * Sockets - from sockets.js
 *
 *   Used to abstract out network connections. sockets.js handles
 *   the actual server and connection set-up.
 *
 * @license MIT license
 */

/*********************************************************
 * Make sure we have everything set up correctly
 *********************************************************/

// Make sure our dependencies are available, and install them if they
// aren't

function runNpm(command) {
	console.log('Running `npm ' + command + '`...');
	var child_process = require('child_process');
	var npm = child_process.spawn('npm', [command]);
	npm.stdout.on('data', function (data) {
		process.stdout.write(data);
	});
	npm.stderr.on('data', function (data) {
		process.stderr.write(data);
	});
	npm.on('close', function (code) {
		if (!code) {
			child_process.fork('app.js').disconnect();
		}
	});
}

try {
	require('sugar');
} catch (e) {
	return runNpm('install');
}
if (!Object.select) {
	return runNpm('update');
}

// Make sure config.js exists, and copy it over from config-example.js
// if it doesn't

var fs = require('fs');

// Synchronously, since it's needed before we can start the server
if (!fs.existsSync('./config/config.js')) {
	console.log("config.js doesn't exist - creating one with default settings...");
	fs.writeFileSync('./config/config.js',
		fs.readFileSync('./config/config-example.js')
	);
}

/*********************************************************
 * Load configuration
 *********************************************************/

global.Config = require('./config/config.js');

<<<<<<< HEAD
try {
	global.reloadCustomAvatars = function () {
	    var path = require('path');
	    var newCustomAvatars = {};
	    fs.readdirSync('./config/avatars').forEach(function (file) {
	        var ext = path.extname(file);
	        if (ext !== '.png' && ext !== '.gif')
	            return;

	        var user = toId(path.basename(file, ext));
	        newCustomAvatars[user] = file;
	        delete Config.customAvatars[user];
	    });

	    // Make sure the manually entered avatars exist
	    for (var a in Config.customAvatars)
	        if (typeof Config.customAvatars[a] === 'number')
	            newCustomAvatars[a] = Config.customAvatars[a];
	        else
	            fs.exists('./config/avatars/' + Config.customAvatars[a], (function (user, file, isExists) {
	                if (isExists)
	                    Config.customAvatars[user] = file;
	            }).bind(null, a, Config.customAvatars[a]));

	    Config.customAvatars = newCustomAvatars;
	}
} catch (e) {
	console.log('Custom avatar failed to load. Try this:\nIn config.js on line 140, change customavatar to customAvatar.');
}

var watchFile = function () {
=======
var watchFile = global.watchFile = function () {
>>>>>>> 9b44d4b2
	try {
		return fs.watchFile.apply(fs, arguments);
	} catch (e) {
		console.log('Your version of node does not support `fs.watchFile`');
	}
};

if (Config.watchconfig) {
	watchFile('./config/config.js', function (curr, prev) {
		if (curr.mtime <= prev.mtime) return;
		try {
			delete require.cache[require.resolve('./config/config.js')];
			Config = require('./config/config.js');
			reloadCustomAvatars();
			console.log('Reloaded config/config.js');
		} catch (e) {}
	});
}

if (process.argv[2] && parseInt(process.argv[2])) {
	Config.port = parseInt(process.argv[2]);
}

global.ResourceMonitor = {
	connections: {},
	connectionTimes: {},
	battles: {},
	battleTimes: {},
	battlePreps: {},
	battlePrepTimes: {},
	networkUse: {},
	networkCount: {},
	cmds: {},
	cmdsTimes: {},
	cmdsTotal: {lastCleanup: Date.now(), count: 0},
	teamValidatorChanged: 0,
	teamValidatorUnchanged: 0,
	/**
	 * Counts a connection. Returns true if the connection should be terminated for abuse.
	 */
	log: function (text) {
		console.log(text);
		if (Rooms.rooms.staff) Rooms.rooms.staff.add('||' + text);
	},
	countConnection: function (ip, name) {
		var now = Date.now();
		var duration = now - this.connectionTimes[ip];
		name = (name ? ': ' + name : '');
		if (ip in this.connections && duration < 30 * 60 * 1000) {
			this.connections[ip]++;
			if (this.connections[ip] < 500 && duration < 5 * 60 * 1000 && this.connections[ip] % 20 === 0) {
				this.log('[ResourceMonitor] IP ' + ip + ' has connected ' + this.connections[ip] + ' times in the last ' + duration.duration() + name);
			} else if (this.connections[ip] < 500 && this.connections[ip] % 60 === 0) {
				this.log('[ResourceMonitor] IP ' + ip + ' has connected ' + this.connections[ip] + ' times in the last ' + duration.duration() + name);
			} else if (this.connections[ip] === 500) {
				this.log('[ResourceMonitor] IP ' + ip + ' has been banned for connection flooding (' + this.connections[ip] + ' times in the last ' + duration.duration() + name + ')');
				return true;
			} else if (this.connections[ip] > 500) {
				if (this.connections[ip] % 200 === 0) {
					this.log('[ResourceMonitor] Banned IP ' + ip + ' has connected ' + this.connections[ip] + ' times in the last ' + duration.duration() + name);
				}
				return true;
			}
		} else {
			this.connections[ip] = 1;
			this.connectionTimes[ip] = now;
		}
	},
	/**
	 * Counts a battle. Returns true if the connection should be terminated for abuse.
	 */
	countBattle: function (ip, name) {
		var now = Date.now();
		var duration = now - this.battleTimes[ip];
		name = (name ? ': ' + name : '');
		if (ip in this.battles && duration < 30 * 60 * 1000) {
			this.battles[ip]++;
			if (duration < 5 * 60 * 1000 && this.battles[ip] % 15 === 0) {
				this.log('[ResourceMonitor] IP ' + ip + ' has battled ' + this.battles[ip] + ' times in the last ' + duration.duration() + name);
			} else if (this.battles[ip] % 75 === 0) {
				this.log('[ResourceMonitor] IP ' + ip + ' has battled ' + this.battles[ip] + ' times in the last ' + duration.duration() + name);
			}
		} else {
			this.battles[ip] = 1;
			this.battleTimes[ip] = now;
		}
	},
	/**
	 * Counts battle prep. Returns true if too much
	 */
	countPrepBattle: function (ip) {
		var now = Date.now();
		var duration = now - this.battlePrepTimes[ip];
		if (ip in this.battlePreps && duration < 3 * 60 * 1000) {
			this.battlePreps[ip]++;
			if (this.battlePreps[ip] > 6) {
				return true;
			}
		} else {
			this.battlePreps[ip] = 1;
			this.battlePrepTimes[ip] = now;
		}
	},
	/**
	 * data
	 */
	countNetworkUse: function (size) {
		if (this.activeIp in this.networkUse) {
			this.networkUse[this.activeIp] += size;
			this.networkCount[this.activeIp]++;
		} else {
			this.networkUse[this.activeIp] = size;
			this.networkCount[this.activeIp] = 1;
		}
	},
	writeNetworkUse: function () {
		var buf = '';
		for (var i in this.networkUse) {
			buf += '' + this.networkUse[i] + '\t' + this.networkCount[i] + '\t' + i + '\n';
		}
		fs.writeFile('logs/networkuse.tsv', buf);
	},
	clearNetworkUse: function () {
		this.networkUse = {};
		this.networkCount = {};
	},
	/**
	 * Counts roughly the size of an object to have an idea of the server load.
	 */
	sizeOfObject: function (object) {
		var objectList = [];
		var stack = [object];
		var bytes = 0;

		while (stack.length) {
			var value = stack.pop();
			if (typeof value === 'boolean') bytes += 4;
			else if (typeof value === 'string') bytes += value.length * 2;
			else if (typeof value === 'number') bytes += 8;
			else if (typeof value === 'object' && objectList.indexOf( value ) === -1) {
				objectList.push( value );
				for (var i in value) stack.push( value[ i ] );
			}
		}

		return bytes;
	},
	/**
	 * Controls the amount of times a cmd command is used
	 */
	countCmd: function (ip, name) {
		var now = Date.now();
		var duration = now - this.cmdsTimes[ip];
		name = (name ? ': ' + name : '');
		if (!this.cmdsTotal) this.cmdsTotal = {lastCleanup: 0, count: 0};
		if (now - this.cmdsTotal.lastCleanup > 60 * 1000) {
			this.cmdsTotal.count = 0;
			this.cmdsTotal.lastCleanup = now;
		}
		this.cmdsTotal.count++;
		if (ip in this.cmds && duration < 60 * 1000) {
			this.cmds[ip]++;
			if (duration < 60 * 1000 && this.cmds[ip] % 5 === 0) {
				if (this.cmds[ip] >= 3) {
					if (this.cmds[ip] % 30 === 0) this.log('CMD command from ' + ip + ' blocked for ' + this.cmds[ip] + 'th use in the last ' + duration.duration() + name);
					return true;
				}
				this.log('[ResourceMonitor] IP ' + ip + ' has used CMD command ' + this.cmds[ip] + ' times in the last ' + duration.duration() + name);
			} else if (this.cmds[ip] % 15 === 0) {
				this.log('CMD command from ' + ip + ' blocked for ' + this.cmds[ip] + 'th use in the last ' + duration.duration() + name);
				return true;
			}
		} else if (this.cmdsTotal.count > 8000) {
			// One CMD check per user per minute on average (to-do: make this better)
			this.log('CMD command for ' + ip + ' blocked because CMD has been used ' + this.cmdsTotal.count + ' times in the last minute.');
			return true;
		} else {
			this.cmds[ip] = 1;
			this.cmdsTimes[ip] = now;
		}
	}
};

/*********************************************************
 * Set up most of our globals
 *********************************************************/

/**
 * Converts anything to an ID. An ID must have only lowercase alphanumeric
 * characters.
 * If a string is passed, it will be converted to lowercase and
 * non-alphanumeric characters will be stripped.
 * If an object with an ID is passed, its ID will be returned.
 * Otherwise, an empty string will be returned.
 */
global.toId = function (text) {
	if (text && text.id) text = text.id;
	else if (text && text.userid) text = text.userid;

	return string(text).toLowerCase().replace(/[^a-z0-9]+/g, '');
};

/**
 * Sanitizes a username or Pokemon nickname
 *
 * Returns the passed name, sanitized for safe use as a name in the PS
 * protocol.
 *
 * Such a string must uphold these guarantees:
 * - must not contain any ASCII whitespace character other than a space
 * - must not start or end with a space character
 * - must not contain any of: | , [ ]
 * - must not be the empty string
 *
 * If no such string can be found, returns the empty string. Calling
 * functions are expected to check for that condition and deal with it
 * accordingly.
 *
 * toName also enforces that there are not multiple space characters
 * in the name, although this is not strictly necessary for safety.
 */
global.toName = function (name) {
	name = string(name);
	name = name.replace(/[\|\s\[\]\,]+/g, ' ').trim();
	if (name.length > 18) name = name.substr(0, 18).trim();
	return name;
};

/**
 * Safely ensures the passed variable is a string
 * Simply doing '' + str can crash if str.toString crashes or isn't a function
 * If we're expecting a string and being given anything that isn't a string
 * or a number, it's safe to assume it's an error, and return ''
 */
global.string = function (str) {
	if (typeof str === 'string' || typeof str === 'number') return '' + str;
	return '';
};

global.LoginServer = require('./loginserver.js');

global.Users = require('./users.js');

global.Rooms = require('./rooms.js');

delete process.send; // in case we're a child process
global.Verifier = require('./verifier.js');

global.CommandParser = require('./command-parser.js');

global.Simulator = require('./simulator.js');

global.Tournaments = require('./tournaments');

try {
	global.Dnsbl = require('./dnsbl.js');
} catch (e) {
	global.Dnsbl = {query:function (){}};
}

global.Cidr = require('./cidr.js');

if (Config.crashguard) {
	// graceful crash - allow current battles to finish before restarting
	var lastCrash = 0;
	process.on('uncaughtException', function (err) {
		var dateNow = Date.now();
		var quietCrash = require('./crashlogger.js')(err, 'The main process');
		quietCrash = quietCrash || ((dateNow - lastCrash) <= 1000 * 60 * 5);
		lastCrash = Date.now();
		if (quietCrash) return;
		var stack = ("" + err.stack).escapeHTML().split("\n").slice(0, 2).join("<br />");
		if (Rooms.lobby) {
			Rooms.lobby.addRaw('<div class="broadcast-red"><b>THE SERVER HAS CRASHED:</b> ' + stack + '<br />Please restart the server.</div>');
			Rooms.lobby.addRaw('<div class="broadcast-red">You will not be able to talk in the lobby or start new battles until the server restarts.</div>');
		}
		Config.modchat = 'crash';
		Rooms.global.lockdown = true;
	});
}

/*********************************************************
 * Start networking processes to be connected to
 *********************************************************/

global.Sockets = require('./sockets.js');

global.Bot = require('./bot.js');

/*********************************************************
 * Set up our last global
 *********************************************************/

// This slow operation is done *after* we start listening for connections
// to the server. Anybody who connects while this require() is running will
// have to wait a couple seconds before they are able to join the server, but
// at least they probably won't receive a connection error message.
global.Tools = require('./tools.js');

// After loading tools, generate and cache the format list.
Rooms.global.formatListText = Rooms.global.getFormatListText();

global.TeamValidator = require('./team-validator.js');

// load ipbans at our leisure
fs.readFile('./config/ipbans.txt', function (err, data) {
	if (err) return;
	data = ('' + data).split("\n");
	var rangebans = [];
	for (var i = 0; i < data.length; i++) {
		data[i] = data[i].split('#')[0].trim();
		if (!data[i]) continue;
		if (data[i].indexOf('/') >= 0) {
			rangebans.push(data[i]);
		} else if (!Users.bannedIps[data[i]]) {
			Users.bannedIps[data[i]] = '#ipban';
		}
	}
	Users.checkRangeBanned = Cidr.checker(rangebans);
});

// uptime recording
fs.readFile('./logs/uptime.txt', function (err, uptime) {
	if (!err) global.uptimeRecord = parseInt(uptime, 10);
	global.uptimeRecordInterval = setInterval(function () {
		if (global.uptimeRecord && process.uptime() <= global.uptimeRecord) return;
		global.uptimeRecord = process.uptime();
		fs.writeFile('./logs/uptime.txt', global.uptimeRecord.toFixed(0));
	}, (1).hour());
});

// reload custom avatars
reloadCustomAvatars();

/*********************************************************
 * Load custom files
 *********************************************************/

global.Core = require('./core.js').core;

global.Components = require('./components.js');

global.Poll = require('./core.js').core.poll();

global.SysopAccess = require('./core.js').sysopAccess();<|MERGE_RESOLUTION|>--- conflicted
+++ resolved
@@ -92,7 +92,6 @@
 
 global.Config = require('./config/config.js');
 
-<<<<<<< HEAD
 try {
 	global.reloadCustomAvatars = function () {
 	    var path = require('path');
@@ -123,10 +122,7 @@
 	console.log('Custom avatar failed to load. Try this:\nIn config.js on line 140, change customavatar to customAvatar.');
 }
 
-var watchFile = function () {
-=======
 var watchFile = global.watchFile = function () {
->>>>>>> 9b44d4b2
 	try {
 		return fs.watchFile.apply(fs, arguments);
 	} catch (e) {
