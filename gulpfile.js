var path = require('path');
var util = require('util');

var gulp = require('gulp');
var lazypipe = require('lazypipe');
var merge = require('merge-stream');
var cache = require('gulp-cache');
var jscs = require('gulp-jscs');
var jshint = require('gulp-jshint');
var replace = require('gulp-replace');
var CacheSwap = require('cache-swap');
var jshintStylish = require('jshint-stylish');

var fileCache = new CacheSwap({tmpDir: '', cacheDirName: 'gulp-cache'});

var globals = {};
var globalList = [
	'Config', 'ResourceMonitor', 'toId', 'Tools', 'LoginServer', 'Users', 'Rooms', 'Verifier',
<<<<<<< HEAD
	'CommandParser', 'Simulator', 'Tournaments', 'Dnsbl', 'Cidr', 'Sockets', 'TeamValidator', 'Tells', 'Db'
=======
	'CommandParser', 'Simulator', 'Tournaments', 'Dnsbl', 'Cidr', 'Sockets', 'TeamValidator',
	'Ladders', 'Tells', 'Database', 'Seen'
>>>>>>> ed96bcd4
];
globalList.forEach(function (identifier) {globals[identifier] = false;});

function transformLet() {
	// Replacing `var` with `let` is sort of a hack that stops jsHint from
	// complaining that I'm using `var` like `let` should be used, but
	// without having to deal with iffy `let` support.

	return lazypipe()
		.pipe(replace.bind(null, /\bvar\b/g, 'let'))();
}

function lint(jsHintOptions, jscsOptions) {
	function cachedJsHint() {
		return cache(jshint(jsHintOptions), {
			success: function (file) {
				return file.jshint.success;
			},
			value: function (file) {
				return {jshint: file.jshint};
			},
			fileCache: fileCache
		});
	}
	return lazypipe()
		.pipe(cachedJsHint)
		.pipe(jscs.bind(jscs, jscsOptions))();
}

var jsHintOptions = {};
jsHintOptions.base = {
	"nonbsp": true,
	"nonew": true,
	"noarg": true,
	"loopfunc": true,
	"latedef": 'nofunc',

	"freeze": true,
	"undef": true,

	"sub": true,
	"evil": true,
	"esnext": true,
	"node": true,
	"eqeqeq": true,

	"globals": globals
};
jsHintOptions.legacy = util._extend(util._extend({}, jsHintOptions.base), {
	"es3": true
});
jsHintOptions.test = util._extend(util._extend({}, jsHintOptions.base), {
	"globals": util._extend(globals, {
		"BattleEngine": false
	}),
	"mocha": true
});

var jscsOptions = {};
jscsOptions.base = {
	"preset": "yandex",

	"additionalRules": [
		new (require('./dev-tools/jscs-custom-rules/validate-conditionals.js'))(),
		new (require('./dev-tools/jscs-custom-rules/validate-case-indentation.js'))()
	],
	"validateConditionals": true,
	"validateCaseIndentation": true,

	"requireCurlyBraces": null,

	"maximumLineLength": null,
	"validateIndentation": '\t',
	"validateQuoteMarks": null,
	"disallowQuotedKeysInObjects": null,
	"requireDotNotation": null,

	"disallowMultipleVarDecl": null,
	"disallowImplicitTypeConversion": null,
	"requireSpaceAfterLineComment": null,

	"disallowMixedSpacesAndTabs": "smart",
	"requireSpaceAfterKeywords": true,
	"requireSpaceAfterBinaryOperators": [
		'=', '+=', '-=', '*=', '/=', '%=', '<<=', '>>=', '>>>=',
		'&=', '|=', '^=',

		'+', '-', '*', '/', '%', '<<', '>>', '>>>', '&',
		'|', '^', '&&', '||', '===', '==', '>=',
		'<=', '<', '>', '!=', '!==',

		','
	],

	"disallowSpacesInCallExpression": true,
	"validateParameterSeparator": ", ",

	"requireBlocksOnNewline": 1,
	"disallowPaddingNewlinesInBlocks": true,

	"disallowSpaceBeforeSemicolon": true,
	"requireOperatorBeforeLineBreak": true,
	"disallowTrailingComma": true,

	"requireCapitalizedConstructors": true,

	"validateLineBreaks": require('os').EOL === '\n' ? 'LF' : null,
	"disallowMultipleLineBreaks": null
};
jscsOptions.config = util._extend(util._extend({}, jscsOptions.base), {
	"disallowTrailingComma": null
});
jscsOptions.dataCompactArr = util._extend(util._extend({}, jscsOptions.base), {
	"requireSpaceAfterBinaryOperators": ["="],
	"requireSpaceBeforeBinaryOperators": ["="],
	"disallowSpaceAfterBinaryOperators": [","],
	"disallowSpaceBeforeBinaryOperators": [","]
});
jscsOptions.dataCompactAll = {
	"disallowTrailingComma": true,

	"validateLineBreaks": 'CI' in process.env ? 'LF' : null,
	"requireLineFeedAtFileEnd": true,
	"requireSpaceAfterBinaryOperators": ["="],
	"requireSpaceBeforeBinaryOperators": ["="],

	"validateQuoteMarks": "\"",
	"disallowQuotedKeysInObjects": "allButReserved",

	"disallowSpaceAfterObjectKeys": true,
	"disallowSpaceBeforeObjectValues": true,
	"disallowSpacesInsideBrackets": true,
	"disallowSpacesInsideArrayBrackets": true,
	"disallowSpacesInsideObjectBrackets": true,
	"disallowSpacesInsideParentheses": true,
	"disallowSpaceAfterBinaryOperators": [","],
	"disallowSpaceBeforeBinaryOperators": [","]
};
jscsOptions.dataCompactAllIndented = util._extend(util._extend({}, jscsOptions.dataCompactAll), {
	"validateIndentation": '\t'
});

var lintData = [
	{
		dirs: ['./*.js', './tournaments/*.js', './chat-plugins/*.js', './config/!(config).js', './data/rulesets.js', './data/statuses.js'],
		jsHint: jsHintOptions.base,
		jscs: jscsOptions.base
	}, {
		dirs: ['./data/scripts.js', './mods/*/scripts.js', './mods/*/rulesets.js', './mods/*/statuses.js', './dev-tools/**.js'],
		jsHint: jsHintOptions.base,
		jscs: jscsOptions.base
	}, {
		dirs: ['./config/config*.js'],
		jsHint: jsHintOptions.base,
		jscs: jscsOptions.config
	}, {
		dirs: ['./data/abilities.js', './data/items.js', './data/moves.js', './data/typechart.js', './data/aliases.js', './mods/*/abilities.js', './mods/*/items.js', './mods/*/moves.js', './mods/*/typechart.js'],
		jsHint: jsHintOptions.legacy,
		jscs: jscsOptions.base
	}, {
		dirs: ['./data/formats-data.js', './mods/*/formats-data.js', './mods/!(gen1)/pokedex.js'],
		jsHint: jsHintOptions.legacy,
		jscs: jscsOptions.dataCompactArr
	}, {
		dirs: ['./data/pokedex.js', './mods/gen1/pokedex.js'],
		jsHint: jsHintOptions.legacy,
		jscs: jscsOptions.dataCompactAll
	}, {
		dirs: ['./test/*.js', './test/application/*.js', './test/simulator/*/*.js', './test/dev-tools/*/*.js'],
		jsHint: jsHintOptions.test,
		jscs: jscsOptions.base
	}
];
lintData.extra = {
	fastlint: lintData[0],
	learnsets: {
		dirs: ['./data/learnsets*.js', './mods/*/learnsets.js'],
		jsHint: jsHintOptions.legacy,
		jscs: jscsOptions.dataCompactAllIndented
	}
};

var linter = function () {
	return (
		merge.apply(
			null,
			lintData.map(function (source) {
				return gulp.src(source.dirs)
					.pipe(transformLet())
					.pipe(lint(source.jsHint, source.jscs));
			})
		).pipe(jshint.reporter(jshintStylish))
		 .pipe(jshint.reporter('fail'))
	);
};

for (var taskName in lintData.extra) {
	gulp.task(taskName, (function (task) {
		return function () {
			return gulp.src(task.dirs)
				.pipe(transformLet())
				.pipe(lint(task.jsHint, task.jscs))
				.pipe(jshint.reporter(jshintStylish))
				.pipe(jshint.reporter('fail'));
		};
	})(lintData.extra[taskName]));
}

gulp.task('clear', function (done) {
	fileCache.clear('default', done);
});

gulp.task('lint', linter);
gulp.task('default', linter);<|MERGE_RESOLUTION|>--- conflicted
+++ resolved
@@ -16,12 +16,8 @@
 var globals = {};
 var globalList = [
 	'Config', 'ResourceMonitor', 'toId', 'Tools', 'LoginServer', 'Users', 'Rooms', 'Verifier',
-<<<<<<< HEAD
-	'CommandParser', 'Simulator', 'Tournaments', 'Dnsbl', 'Cidr', 'Sockets', 'TeamValidator', 'Tells', 'Db'
-=======
 	'CommandParser', 'Simulator', 'Tournaments', 'Dnsbl', 'Cidr', 'Sockets', 'TeamValidator',
-	'Ladders', 'Tells', 'Database', 'Seen'
->>>>>>> ed96bcd4
+	'Ladders', 'Tells', 'Db'
 ];
 globalList.forEach(function (identifier) {globals[identifier] = false;});
 
