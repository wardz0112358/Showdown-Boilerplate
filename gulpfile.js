--- conflicted
+++ resolved
@@ -16,12 +16,8 @@
 var globals = {};
 var globalList = [
 	'Config', 'ResourceMonitor', 'toId', 'Tools', 'LoginServer', 'Users', 'Rooms', 'Verifier',
-<<<<<<< HEAD
-	'CommandParser', 'Simulator', 'Tournaments', 'Dnsbl', 'Cidr', 'Sockets', 'TeamValidator', 'Tells', 'Database', 'Seen'
-=======
 	'CommandParser', 'Simulator', 'Tournaments', 'Dnsbl', 'Cidr', 'Sockets', 'TeamValidator',
-	'Ladders'
->>>>>>> 7800643e
+	'Ladders', 'Tells', 'Database', 'Seen'
 ];
 globalList.forEach(function (identifier) {globals[identifier] = false;});
 
