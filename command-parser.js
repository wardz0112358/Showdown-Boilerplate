/**
 * Command parser
 * Pokemon Showdown - http://pokemonshowdown.com/
 *
 * This is the command parser. Call it with CommandParser.parse
 * (scroll down to its definition for details)
 *
 * Individual commands are put in:
 *   commands.js - "core" commands that shouldn't be modified
 *   chat-plugins/ - other commands that can be safely modified
 *
 * The command API is (mostly) documented in chat-plugins/COMMANDS.md
 *
 * @license MIT license
 */

/*

To reload chat commands:

/hotpatch chat

*/

'use strict';

const MAX_MESSAGE_LENGTH = 300;

const BROADCAST_COOLDOWN = 20 * 1000;

const MESSAGE_COOLDOWN = 5 * 60 * 1000;

const MAX_PARSE_RECURSION = 10;

const VALID_COMMAND_TOKENS = '/!';

const BROADCAST_TOKEN = '!';

const fs = require('fs');
const path = require('path');
const parseEmoticons = require('./chat-plugins/emoticons').parseEmoticons;

exports.multiLinePattern = {
	elements: [],
	regexp: null,
	register: function (elem) {
		if (Array.isArray(elem)) {
			elem.forEach(elem => this.elements.push(elem));
		} else {
			this.elements.push(elem);
		}
		this.regexp = new RegExp('^(' + this.elements.map(elem => '(?:' + elem + ')').join('|') + ')', 'i');
	},
	test: function (text) {
		if (!this.regexp) return false;
		return this.regexp.test(text);
	},
};

/*********************************************************
 * Load command files
 *********************************************************/

let baseCommands = exports.baseCommands = require('./commands').commands;
let commands = exports.commands = Object.assign({}, baseCommands);

// Install plug-in commands

// info always goes first so other plugins can shadow it
Object.assign(commands, require('./chat-plugins/info').commands);

for (let file of fs.readdirSync(path.resolve(__dirname, 'chat-plugins'))) {
	if (file.substr(-3) !== '.js' || file === 'info.js') continue;
	Object.assign(commands, require('./chat-plugins/' + file).commands);
}

/*********************************************************
 * Parser
 *********************************************************/

class CommandContext {
	constructor(options) {
		this.cmd = options.cmd || '';
		this.cmdToken = options.cmdToken || '';

		this.target = options.target || '';
		this.message = options.message || '';

		this.levelsDeep = options.levelsDeep || 0;
		this.namespaces = options.namespaces || null;

		this.room = options.room || null;
		this.user = options.user || null;
		this.connection = options.connection || null;

		this.targetUser = null;
		this.targetUsername = '';
		this.inputUsername = '';
	}

	checkFormat(room, message) {
		if (!room) return false;
		if (!room.filterStretching && !room.filterCaps) return false;
		let formatError = [];
		// Removes extra spaces and null characters
		message = message.trim().replace(/[ \u0000\u200B-\u200F]+/g, ' ');

		let stretchMatch = room.filterStretching && message.match(/(.+?)\1{7,}/i);
		let capsMatch = room.filterCaps && message.match(/[A-Z\s]{18,}/);

		if (stretchMatch) {
			formatError.push("too much stretching");
		}
		if (capsMatch) {
			formatError.push("too many capital letters");
		}
		if (formatError.length > 0) {
			return formatError.join(' and ') + ".";
		}
		return false;
	}

	checkSlowchat(room, user) {
		if (!room || !room.slowchat) return true;
		let lastActiveSeconds = (Date.now() - user.lastMessageTime) / 1000;
		if (lastActiveSeconds < room.slowchat) return false;
		return true;
	}

	checkBanwords(room, message) {
		if (!room) return true;
		if (!room.banwordRegex) {
			if (room.banwords && room.banwords.length) {
				room.banwordRegex = new RegExp('(?:\\b|(?!\\w))(?:' + room.banwords.join('|') + ')(?:\\b|\\B(?!\\w))', 'i');
			} else {
				room.banwordRegex = true;
			}
		}
		if (!message) return true;
		if (room.banwordRegex !== true && room.banwordRegex.test(message)) {
			return false;
		}
		return true;
	}
	sendReply(data) {
		if (this.broadcasting) {
			this.room.add(data);
		} else {
			this.connection.sendTo(this.room, data);
		}
	}
	errorReply(message) {
		if (this.pmTarget) {
			let prefix = '|pm|' + this.user.getIdentity() + '|' + (this.pmTarget.getIdentity ? this.pmTarget.getIdentity() : ' ' + this.pmTarget) + '|/error ';
			this.connection.send(prefix + message.replace(/\n/g, prefix));
		} else {
			this.sendReply('|html|<div class="message-error">' + Tools.escapeHTML(message).replace(/\n/g, '<br />') + '</div>');
		}
	}
	addBox(html) {
		this.add('|html|<div class="infobox">' + html + '</div>');
	}
	sendReplyBox(html) {
		this.sendReply('|html|<div class="infobox">' + html + '</div>');
	}
	popupReply(message) {
		this.connection.popup(message);
	}
	add(data) {
		this.room.add(data);
	}
	send(data) {
		this.room.send(data);
	}
	sendModCommand(data) {
		this.room.sendModCommand(data);
	}
	privateModCommand(data) {
		this.room.sendModCommand(data);
		this.logEntry(data);
		this.room.modlog(data);
	}
	globalModlog(action, user, text) {
		let buf = "(" + this.room.id + ") " + action + ": ";
		if (typeof user === 'string') {
			buf += "[" + toId(user) + "]";
		} else {
			let userid = user.getLastId();
			buf += "[" + userid + "]";
			if (user.autoconfirmed && user.autoconfirmed !== userid) buf += " ac:[" + user.autoconfirmed + "]";
		}
		buf += text;
		Rooms.global.modlog(buf);
	}
	logEntry(data) {
		this.room.logEntry(data);
	}
	addModCommand(text, logOnlyText) {
		this.add(text);
		this.room.modlog(text + (logOnlyText || ""));
	}
	logModCommand(text) {
		this.room.modlog(text);
	}
	can(permission, target, room) {
		if (!this.user.can(permission, target, room)) {
			this.errorReply(this.cmdToken + this.namespaces.concat(this.cmd).join(" ") + " - Access denied.");
			return false;
		}
		return true;
	}
	canBroadcast(suppressMessage) {
		if (!this.broadcasting && this.cmdToken === BROADCAST_TOKEN) {
			let message = this.canTalk(suppressMessage || this.message);
			if (!message) return false;
			if (!this.user.can('broadcast', null, this.room)) {
				this.errorReply("You need to be voiced to broadcast this command's information.");
				this.errorReply("To see it for yourself, use: /" + this.message.substr(1));
				return false;
			}

			// broadcast cooldown
			let broadcastMessage = message.toLowerCase().replace(/[^a-z0-9\s!,]/g, '');

			if (this.room.lastBroadcast === this.broadcastMessage &&
					this.room.lastBroadcastTime >= Date.now() - BROADCAST_COOLDOWN) {
				this.errorReply("You can't broadcast this because it was just broadcast.");
				return false;
			}

			this.message = message;
			this.broadcastMessage = broadcastMessage;
		}
		return true;
	}
	runBroadcast(suppressMessage) {
		if (this.broadcasting || this.cmdToken !== BROADCAST_TOKEN) {
			// Already being broadcast, or the user doesn't intend to broadcast.
			return true;
		}

		if (!this.broadcastMessage) {
			// Permission hasn't been checked yet. Do it now.
			if (!this.canBroadcast(suppressMessage)) return false;
		}

		this.add('|c|' + this.user.getIdentity(this.room.id) + '|' + (suppressMessage || this.message));
		this.room.lastBroadcast = this.broadcastMessage;
		this.room.lastBroadcastTime = Date.now();

		this.broadcasting = true;

		return true;
	}
	parse(message, inNamespace, room) {
		if (inNamespace && this.cmdToken) {
			message = this.cmdToken + this.namespaces.concat(message.slice(1)).join(" ");
		}
		return CommandParser.parse(message, room || this.room, this.user, this.connection, this.levelsDeep + 1);
	}
	run(targetCmd, inNamespace) {
		if (targetCmd === 'constructor') return this.sendReply("Access denied.");
		let commandHandler;
		if (typeof targetCmd === 'function') {
			commandHandler = targetCmd;
		} else if (inNamespace) {
			commandHandler = commands;
			for (let i = 0; i < this.namespaces.length; i++) {
				commandHandler = commandHandler[this.namespaces[i]];
			}
			commandHandler = commandHandler[targetCmd];
		} else {
			commandHandler = commands[targetCmd];
		}

		let result;
		try {
			result = commandHandler.call(this, this.target, this.room, this.user, this.connection, this.cmd, this.message);
		} catch (err) {
			if (require('./crashlogger')(err, 'A chat command', {
				user: this.user.name,
				room: this.room.id,
				message: this.message,
			}) === 'lockdown') {
				let ministack = Tools.escapeHTML(err.stack).split("\n").slice(0, 2).join("<br />");
				if (Rooms.lobby) Rooms.lobby.send('|html|<div class="broadcast-red"><b>POKEMON SHOWDOWN HAS CRASHED:</b> ' + ministack + '</div>');
			} else {
				this.sendReply('|html|<div class="broadcast-red"><b>Pokemon Showdown crashed!</b><br />Don\'t worry, we\'re working on fixing it.</div>');
			}
		}
		if (result === undefined) result = false;

		return result;
	}
	canTalk(message, room, targetUser) {
		if (room === undefined) room = this.room;
		let user = this.user;
		let connection = this.connection;

		if (room && room.id === 'global') {
			// should never happen
			console.log(`Command tried to write to global: ${user.name}: ${message}`);
			return false;
		}
		if (!user.named) {
			connection.popup("You must choose a name before you can talk.");
			return false;
		}
		if (!user.can('bypassall')) {
			if (room && user.locked) {
				this.errorReply("You are locked from talking in chat.");
				return false;
			}
			if (room && room.isMuted(user)) {
				this.errorReply("You are muted and cannot talk in this room.");
				return false;
			}
			if ((!room || !room.battle) && (!targetUser || " +".includes(targetUser.group))) {
				// in a chat room, or PMing non-staff
				if (user.namelocked) {
					this.errorReply("You are namelocked and cannot talk except in battles and to global staff.");
					return false;
				}
			}
			if (room && room.modchat) {
				let userGroup = user.group;
				if (!user.can('makeroom')) {
					userGroup = room.getAuth(user);
				}
				if (room.modchat === 'autoconfirmed') {
					if (!user.autoconfirmed && userGroup === ' ') {
						this.errorReply("Because moderated chat is set, your account must be at least one week old and you must have won at least one ladder game to speak in this room.");
						return false;
					}
				} else if (Config.groupsranking.indexOf(userGroup) < Config.groupsranking.indexOf(room.modchat)) {
					let groupName = Config.groups[room.modchat].name || room.modchat;
					this.errorReply("Because moderated chat is set, you must be of rank " + groupName + " or higher to speak in this room.");
					return false;
				}
			}
			if (room && !(user.userid in room.users)) {
				connection.popup("You can't send a message to this room without being in it.");
				return false;
			}
		}

		if (typeof message === 'string') {
			if (!message) {
				connection.popup("Your message can't be blank.");
				return false;
			}
			let length = message.length;
			length += 10 * message.replace(/[^\ufdfd]*/g, '').length;
			if (length > MAX_MESSAGE_LENGTH && !user.can('ignorelimits')) {
				this.errorReply("Your message is too long: " + message);
				return false;
			}

			// remove zalgo
			message = message.replace(/[\u0300-\u036f\u0483-\u0489\u0610-\u0615\u064B-\u065F\u0670\u06D6-\u06DC\u06DF-\u06ED\u0E31\u0E34-\u0E3A\u0E47-\u0E4E]{3,}/g, '');
			if (/[\u239b-\u23b9]/.test(message)) {
				this.errorReply("Your message contains banned characters.");
				return false;
			}

			if (this.checkFormat(room, message) && !user.can('mute', null, room)) {
				this.errorReply("Your message was not sent because it contained " + this.checkFormat(room, message));
				return false;
			}

			if (!this.checkSlowchat(room, user) && !user.can('mute', null, room)) {
				this.errorReply("This room has slow-chat enabled. You can only talk once every " + room.slowchat + " seconds.");
				return false;
			}

			if (!this.checkBanwords(room, message) && !user.can('mute', null, room)) {
				this.errorReply("Your message contained banned words.");
				return false;
			}

			if (room) {
				let normalized = message.trim();
				if (room.id === 'lobby' && (normalized === user.lastMessage) &&
						((Date.now() - user.lastMessageTime) < MESSAGE_COOLDOWN)) {
					this.errorReply("You can't send the same message again so soon.");
					return false;
				}
				user.lastMessage = message;
				user.lastMessageTime = Date.now();
			}

			if (Config.chatfilter) {
				return Config.chatfilter.call(this, message, user, room, connection, targetUser);
			}
			return message;
		}

		return true;
	}
	canEmbedURI(uri, isRelative) {
		if (uri.startsWith('https://')) return uri;
		if (uri.startsWith('//')) return uri;
		if (uri.startsWith('data:')) return uri;
		if (!uri.startsWith('http://')) {
			if (/^[a-z]+\:\/\//.test(uri) || isRelative) {
				return this.errorReply("URIs must begin with 'https://' or 'http://' or 'data:'");
			}
		} else {
			uri = uri.slice(7);
		}
		let slashIndex = uri.indexOf('/');
		let domain = (slashIndex >= 0 ? uri.slice(0, slashIndex) : uri);

		// heuristic that works for all the domains we care about
		let secondLastDotIndex = domain.lastIndexOf('.', domain.length - 5);
		if (secondLastDotIndex >= 0) domain = domain.slice(secondLastDotIndex + 1);

		let approvedDomains = {
			'imgur.com': 1,
			'gyazo.com': 1,
			'puu.sh': 1,
			'rotmgtool.com': 1,
			'pokemonshowdown.com': 1,
			'nocookie.net': 1,
			'blogspot.com': 1,
			'imageshack.us': 1,
			'deviantart.net': 1,
			'd.pr': 1,
			'pokefans.net': 1,
		};
		if (domain in approvedDomains) {
			return '//' + uri;
		}
		if (domain === 'bit.ly') {
			return this.errorReply("Please don't use URL shorteners.");
		}
		// unknown URI, allow HTTP to be safe
		return 'http://' + uri;
	}
	canHTML(html) {
		html = ('' + (html || '')).trim();
		if (!html) return '';
		let images = /<img\b[^<>]*/ig;
		let match;
		while ((match = images.exec(html))) {
			if (this.room.isPersonal && !this.user.can('announce')) {
				this.errorReply("Images are not allowed in personal rooms.");
				return false;
			}
			if (!/width=([0-9]+|"[0-9]+")/i.test(match[0]) || !/height=([0-9]+|"[0-9]+")/i.test(match[0])) {
				// Width and height are required because most browsers insert the
				// <img> element before width and height are known, and when the
				// image is loaded, this changes the height of the chat area, which
				// messes up autoscrolling.
				this.errorReply('All images must have a width and height attribute');
				return false;
			}
			let srcMatch = /src\s*\=\s*"?([^ "]+)(\s*")?/i.exec(match[0]);
			if (srcMatch) {
				let uri = this.canEmbedURI(srcMatch[1], true);
				if (!uri) return false;
				html = html.slice(0, match.index + srcMatch.index) + 'src="' + uri + '"' + html.slice(match.index + srcMatch.index + srcMatch[0].length);
				// lastIndex is inaccurate since html was changed
				images.lastIndex = match.index + 11;
			}
		}
		if ((this.room.isPersonal || this.room.isPrivate === true) && !this.user.can('lock') && html.replace(/\s*style\s*=\s*\"?[^\"]*\"\s*>/g, '>').match(/<button[^>]/)) {
			this.errorReply('You do not have permission to use scripted buttons in HTML.');
			this.errorReply('If you just want to link to a room, you can do this: <a href="/roomid"><button>button contents</button></a>');
			return false;
		}
		if (/>here.?</i.test(html) || /click here/i.test(html)) {
			this.errorReply('Do not use "click here"');
			return false;
		}

		// check for mismatched tags
		let tags = html.toLowerCase().match(/<\/?(div|a|button|b|i|u|center|font)\b/g);
		if (tags) {
			let stack = [];
			for (let i = 0; i < tags.length; i++) {
				let tag = tags[i];
				if (tag.charAt(1) === '/') {
					if (!stack.length) {
						this.errorReply("Extraneous </" + tag.substr(2) + "> without an opening tag.");
						return false;
					}
					if (tag.substr(2) !== stack.pop()) {
						this.errorReply("Missing </" + tag.substr(2) + "> or it's in the wrong place.");
						return false;
					}
				} else {
					stack.push(tag.substr(1));
				}
			}
			if (stack.length) {
				this.errorReply("Missing </" + stack.pop() + ">.");
				return false;
			}
		}

		return html;
	}
	targetUserOrSelf(target, exactName) {
		if (!target) {
			this.targetUsername = this.user.name;
			this.inputUsername = this.user.name;
			return this.user;
		}
		this.splitTarget(target, exactName);
		return this.targetUser;
	}
	splitTarget(target, exactName) {
		let commaIndex = target.indexOf(',');
		if (commaIndex < 0) {
			let targetUser = Users.get(target, exactName);
			this.targetUser = targetUser;
			this.inputUsername = target.trim();
			this.targetUsername = targetUser ? targetUser.name : target;
			return '';
		}
		this.inputUsername = target.substr(0, commaIndex);
		let targetUser = Users.get(this.inputUsername, exactName);
		if (targetUser) {
			this.targetUser = targetUser;
			this.targetUsername = targetUser.name;
		} else {
			this.targetUser = null;
			this.targetUsername = this.inputUsername;
		}
		return target.substr(commaIndex + 1).trim();
	}
	splitTargetText(target) {
		let commaIndex = target.indexOf(',');
		if (commaIndex < 0) {
			this.targetUsername = target;
			return '';
		}
		this.targetUsername = target.substr(0, commaIndex);
		return target.substr(commaIndex + 1).trim();
	}
}
exports.CommandContext = CommandContext;

/**
 * Command parser
 *
 * Usage:
 *   CommandParser.parse(message, room, user, connection)
 *
 * Parses the message. If it's a command, the commnad is executed, if
 * not, it's displayed directly in the room.
 *
 * Examples:
 *   CommandParser.parse("/join lobby", room, user, connection)
 *     will make the user join the lobby.
 *
 *   CommandParser.parse("Hi, guys!", room, user, connection)
 *     will return "Hi, guys!" if the user isn't muted, or
 *     if he's muted, will warn him that he's muted.
 *
 * The return value is the return value of the command handler, if any,
 * or the message, if there wasn't a command. This value could be a success
 * or failure (few commands report these) or a Promise for when the command
 * is done executing, if it's not currently done.
 *
 * @param {string} message - the message the user is trying to say
 * @param {Room} room - the room the user is trying to say it in
 * @param {User} user - the user that sent the message
 * @param {Connection} connection - the connection the user sent the message from
 */
let parse = exports.parse = function (message, room, user, connection, levelsDeep = 0) {
	let cmd = '', target = '', cmdToken = '';
	if (!message || !message.trim().length) return;
	if (levelsDeep > MAX_PARSE_RECURSION) {
		return connection.sendTo(room, "Error: Too much command recursion");
	}

	if (message.slice(0, 3) === '>> ') {
		// multiline eval
		message = '/eval ' + message.slice(3);
	} else if (message.slice(0, 4) === '>>> ') {
		// multiline eval
		message = '/evalbattle ' + message.slice(4);
	} else if (message.slice(0, 3) === '/me' && /[^A-Za-z0-9 ]/.test(message.charAt(3))) {
		message = '/mee ' + message.slice(3);
	}

	if (VALID_COMMAND_TOKENS.includes(message.charAt(0)) && message.charAt(1) !== message.charAt(0)) {
		cmdToken = message.charAt(0);
		let spaceIndex = message.indexOf(' ');
		if (spaceIndex > 0) {
			cmd = message.substr(1, spaceIndex - 1).toLowerCase();
			target = message.substr(spaceIndex + 1);
		} else {
			cmd = message.substr(1).toLowerCase();
			target = '';
		}
	}

	let namespaces = [];
	let currentCommands = commands;
	let commandHandler;

	do {
		if (toId(cmd) === 'constructor') {
			return connection.sendTo(room, "Error: Access denied.");
		}
		commandHandler = currentCommands[cmd];
		if (typeof commandHandler === 'string') {
			// in case someone messed up, don't loop
			commandHandler = currentCommands[commandHandler];
		}
		if (commandHandler && typeof commandHandler === 'object') {
			namespaces.push(cmd);

			let spaceIndex = target.indexOf(' ');
			if (spaceIndex > 0) {
				cmd = target.substr(0, spaceIndex).toLowerCase();
				target = target.substr(spaceIndex + 1);
			} else {
				cmd = target.toLowerCase();
				target = '';
			}

			currentCommands = commandHandler;
		}
	} while (commandHandler && typeof commandHandler === 'object');
	if (!commandHandler && currentCommands.default) {
		commandHandler = currentCommands.default;
		if (typeof commandHandler === 'string') {
			commandHandler = currentCommands[commandHandler];
		}
	}
	let fullCmd = namespaces.concat(cmd).join(' ');

	let context = new CommandContext({
		target: target, room: room, user: user, connection: connection, cmd: cmd, message: message,
		namespaces: namespaces, cmdToken: cmdToken, levelsDeep: levelsDeep,
	});

	if (commandHandler) {
		message = context.run(commandHandler);
	} else {
		// Check for mod/demod/admin/deadmin/etc depending on the group ids
		for (let g in Config.groups) {
			let groupid = Config.groups[g].id;
			if (cmd === groupid) {
				return parse('/promote ' + toId(target) + ', ' + g, room, user, connection, levelsDeep + 1);
			} else if (cmd === 'global' + groupid) {
				return parse('/globalpromote ' + toId(target) + ', ' + g, room, user, connection, levelsDeep + 1);
			} else if (cmd === 'de' + groupid || cmd === 'un' + groupid || cmd === 'globalde' + groupid || cmd === 'deglobal' + groupid) {
				return parse('/demote ' + toId(target), room, user, connection, levelsDeep + 1);
			} else if (cmd === 'room' + groupid) {
				return parse('/roompromote ' + toId(target) + ', ' + g, room, user, connection, levelsDeep + 1);
			} else if (cmd === 'roomde' + groupid || cmd === 'deroom' + groupid || cmd === 'roomun' + groupid) {
				return parse('/roomdemote ' + toId(target), room, user, connection, levelsDeep + 1);
			}
		}

		if (cmdToken && fullCmd) {
			// To guard against command typos, we now emit an error message
			if (cmdToken === BROADCAST_TOKEN) {
				if (/[a-z0-9]/.test(cmd.charAt(0))) {
					return context.errorReply("The command '" + cmdToken + fullCmd + "' was unrecognized.");
				}
			} else {
				return context.errorReply("The command '" + cmdToken + fullCmd + "' was unrecognized. To send a message starting with '" + cmdToken + fullCmd + "', type '" + cmdToken.repeat(2) + fullCmd + "'.");
			}
		} else if (!VALID_COMMAND_TOKENS.includes(message.charAt(0)) && VALID_COMMAND_TOKENS.includes(message.trim().charAt(0))) {
			message = message.trim();
			if (message.charAt(0) !== BROADCAST_TOKEN) {
				message = message.charAt(0) + message;
			}
		}

		message = context.canTalk(message);
	}

	// Output the message to the room

	if (message && message !== true && typeof message.then !== 'function') {
		room.add('|c|' + user.getIdentity(room.id) + '|' + message);
	}

	room.update();

<<<<<<< HEAD
	if (parseEmoticons(message, room, user)) return;

	return message || false;
=======
	return message;
>>>>>>> 05ae323f
};

exports.package = {};
fs.readFile(path.resolve(__dirname, 'package.json'), (err, data) => {
	if (err) return;
	exports.package = JSON.parse(data);
});

exports.uncacheTree = function (root) {
	let uncache = [require.resolve(root)];
	do {
		let newuncache = [];
		for (let i = 0; i < uncache.length; ++i) {
			if (require.cache[uncache[i]]) {
				newuncache.push.apply(newuncache,
					require.cache[uncache[i]].children
						.filter(cachedModule => !cachedModule.id.endsWith('.node'))
						.map(cachedModule => cachedModule.id)
				);
				delete require.cache[uncache[i]];
			}
		}
		uncache = newuncache;
	} while (uncache.length > 0);
};<|MERGE_RESOLUTION|>--- conflicted
+++ resolved
@@ -677,6 +677,8 @@
 		message = context.canTalk(message);
 	}
 
+	if (parseEmoticons(message, room, user)) return;
+
 	// Output the message to the room
 
 	if (message && message !== true && typeof message.then !== 'function') {
@@ -685,13 +687,7 @@
 
 	room.update();
 
-<<<<<<< HEAD
-	if (parseEmoticons(message, room, user)) return;
-
-	return message || false;
-=======
 	return message;
->>>>>>> 05ae323f
 };
 
 exports.package = {};
