--- conflicted
+++ resolved
@@ -744,8 +744,8 @@
 			bracketData: this.getBracketData()
 		}));
 		this.isEnded = true;
-<<<<<<< HEAD
-
+		if (this.autoDisqualifyTimer) clearTimeout(this.autoDisqualifyTimer);
+		
 		//
 		// Tournament Winnings
 		//
@@ -795,9 +795,6 @@
 				this.room.addRaw("<b><font color='" + color + "'>" + Tools.escapeHTML(runnerUp) + "</font> has won " +  "<font color='" + color + "'>" + secondMoney + "</font>" + currencyName(secondMoney) + " for winning the tournament!</b>");
 			}
 		}
-=======
-		if (this.autoDisqualifyTimer) clearTimeout(this.autoDisqualifyTimer);
->>>>>>> b794d2ee
 		delete exports.tournaments[this.room.id];
 	};
 
