--- conflicted
+++ resolved
@@ -739,8 +739,6 @@
 			bracketData: this.getBracketData()
 		}));
 		this.isEnded = true;
-<<<<<<< HEAD
-		delete exports.tournaments[toId(this.room.id)];
 
 		//
 		// Tournament Winnings
@@ -791,9 +789,7 @@
 				this.room.addRaw("<b><font color='" + color + "'>" + Tools.escapeHTML(runnerUp) + "</font> has won " +  "<font color='" + color + "'>" + secondMoney + "</font>" + currencyName(secondMoney) + " for winning the tournament!</b>");
 			}
 		}
-=======
 		delete exports.tournaments[this.room.id];
->>>>>>> 3829a278
 	};
 
 	return Tournament;
