--- conflicted
+++ resolved
@@ -703,70 +703,6 @@
 })();
 
 var commands = {
-<<<<<<< HEAD
-    basic: {
-        j: 'join',
-        in : 'join',
-        join: function (tournament, user) {
-            tournament.addUser(user, false, this);
-        },
-        l: 'leave',
-        out: 'leave',
-        leave: function (tournament, user) {
-            if (tournament.isTournamentStarted) {
-                tournament.disqualifyUser(user, this);
-            } else {
-                tournament.removeUser(user, this);
-            }
-        },
-        getupdate: function (tournament, user) {
-            tournament.update(user);
-        },
-        challenge: function (tournament, user, params, cmd) {
-            if (params.length < 1)
-                return this.sendReply("Usage: " + cmd + " <user>");
-            var targetUser = Users.get(params[0]);
-            if (!targetUser)
-                return this.sendReply("User " + params[0] + " not found.");
-            tournament.challenge(user, targetUser, this);
-        },
-        cancelchallenge: function (tournament, user) {
-            tournament.cancelChallenge(user, this);
-        },
-        acceptchallenge: function (tournament, user) {
-            tournament.acceptChallenge(user, this);
-        }
-    },
-    creation: {
-        settype: function (tournament, user, params, cmd) {
-            if (params.length < 1)
-                return this.sendReply("Usage: " + cmd + " <type> [, <comma-separated arguments>]");
-            var generator = createTournamentGenerator(params.shift(), params, this);
-            if (generator)
-                tournament.setGenerator(generator, this);
-        },
-        begin: 'start',
-        start: function (tournament) {
-            tournament.startTournament(this);
-        }
-    },
-    moderation: {
-        dq: 'disqualify',
-        disqualify: function (tournament, user, params, cmd) {
-            if (params.length < 1)
-                return this.sendReply("Usage: " + cmd + " <user>");
-            var targetUser = Users.get(params[0]);
-            if (!targetUser)
-                return this.sendReply("User " + params[0] + " not found.");
-            tournament.disqualifyUser(targetUser, this);
-        },
-        end: 'delete',
-        stop: 'delete',
-        delete: function (tournament) {
-            deleteTournament(tournament.room.title, this);
-        }
-    }
-=======
 	basic: {
 		j: 'join',
 		in: 'join',
@@ -830,7 +766,6 @@
 			deleteTournament(tournament.room.title, this);
 		}
 	}
->>>>>>> 7f5d9600
 };
 
 CommandParser.commands.tour = 'tournament';
