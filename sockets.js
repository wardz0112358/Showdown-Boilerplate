/**
 * Connections
 * Pokemon Showdown - http://pokemonshowdown.com/
 *
 * Abstraction layer for multi-process SockJS connections.
 *
 * This file handles all the communications between the users'
 * browsers, the networking processes, and users.js in the
 * main process.
 *
 * @license MIT license
 */

//var cluster = require('cluster');
global.Config = require('./config/config');
var fakeProcess = new (require('./fake-process').FakeProcess)();

/*if (cluster.isMaster) {

	cluster.setupMaster({
		exec: 'sockets.js'
	});*/

	var workers = exports.workers = {};

	var spawnWorker = exports.spawnWorker = function () {
		var worker = fakeProcess.server;
		var id = worker.id;
		workers[id] = worker;
		worker.on('message', function (data) {
			// console.log('master received: ' + data);
			switch (data.charAt(0)) {
			case '*': // *socketid, ip
				// connect
				var nlPos = data.indexOf('\n');
				Users.socketConnect(worker, id, data.substr(1, nlPos - 1), data.substr(nlPos + 1));
				break;

			case '!': // !socketid
				// disconnect
				Users.socketDisconnect(worker, id, data.substr(1));
				break;

			case '<': // <socketid, message
				// message
				var nlPos = data.indexOf('\n');
				Users.socketReceive(worker, id, data.substr(1, nlPos - 1), data.substr(nlPos + 1));
				break;
			}
		});
	};

	//var workerCount = Config.workers || 1;
	//for (var i = 0; i < workerCount; i++) {
		spawnWorker();
	//}

	var killWorker = exports.killWorker = function (worker) {
		/*var idd = worker.id + '-';
		var count = 0;
		for (var connectionid in Users.connections) {
			if (connectionid.substr(idd.length) === idd) {
				var connection = Users.connections[connectionid];
				Users.socketDisconnect(worker, worker.id, connection.socketid);
				count++;
			}
		}
		try {
			worker.kill();
		} catch (e) {}
		delete workers[worker.id];
		return count;*/
		return 0;
	};

	var killPid = exports.killPid = function (pid) {
		/*pid = '' + pid;
		for (var id in workers) {
			var worker = workers[id];
			if (pid === '' + worker.process.pid) {
				return killWorker(worker);
			}
		}*/
		return false;
	};

	exports.socketSend = function (worker, socketid, message) {
		worker.send('>' + socketid + '\n' + message);
	};
	exports.socketDisconnect = function (worker, socketid) {
		worker.send('!' + socketid);
	};

	exports.channelBroadcast = function (channelid, message) {
		for (var workerid in workers) {
			workers[workerid].send('#' + channelid + '\n' + message);
		}
	};
	exports.channelSend = function (worker, channelid, message) {
		worker.send('#' + channelid + '\n' + message);
	};
	exports.channelAdd = function (worker, channelid, socketid) {
		worker.send('+'+channelid + '\n' + socketid);
	};
	exports.channelRemove = function (worker, channelid, socketid) {
		worker.send('-' + channelid + '\n' + socketid);
	};

<<<<<<< HEAD
//} else {
=======
	exports.subchannelBroadcast = function (channelid, message) {
		for (var workerid in workers) {
			workers[workerid].send(':' + channelid + '\n' + message);
		}
	};
	exports.subchannelMove = function (worker, channelid, subchannelid, socketid) {
		worker.send('.' + channelid + '\n' + subchannelid + '\n' + socketid);
	};

} else {
>>>>>>> 92612463
	// is worker

	if (process.env.PSPORT) Config.port = +process.env.PSPORT;

	// ofe is optional
	// if installed, it will heap dump if the process runs out of memory
	try {
		require('ofe').call();
	} catch (e) {}

	// Static HTTP server

	// This handles the custom CSS and custom avatar features, and also
	// redirects yourserver:8001 to yourserver-8001.psim.us

	// It's optional if you don't need these features.

	global.Cidr = require('./cidr');

	// graceful crash
	/*process.on('uncaughtException', function (err) {
		require('./crashlogger.js')(err, 'Socket process ' + cluster.worker.id + ' (' + process.pid + ')');
	});*/

	var app = require('http').createServer();
	var appssl;
	if (Config.ssl) {
		appssl = require('https').createServer(Config.ssl.options);
	}
	try {
		(function () {
			var fs = require('fs');
			var nodestatic = require('node-static');
			var cssserver = new nodestatic.Server('./config');
			var avatarserver = new nodestatic.Server('./config/avatars');
			var staticserver = new nodestatic.Server('./static');
			var staticRequestHandler = function (request, response) {
				request.resume();
				request.addListener('end', function () {
					if (Config.customHttpResponse && Config.customHttpResponse(request, response)) return;
					var server;
					if (request.url === '/custom.css') {
						server = cssserver;
					} else if (request.url.substr(0, 9) === '/avatars/') {
						request.url = request.url.substr(8);
						server = avatarserver;
					} else {
						if (/^\/([A-Za-z0-9][A-Za-z0-9-]*)\/?$/.test(request.url)) {
							request.url = '/';
						}
						server = staticserver;
					}
					server.serve(request, response, function (e, res) {
						fs.appendFile('logs/access.log',
							request.socket.remoteAddress + ' - - [' + new Date().toLocaleString() + '] "' +
							request.method + ' ' + request.url + ' HTTP/' + request.httpVersion + '" ' +
							(e ? e.status : 200) + ' ? "' + (request.headers['referer'] || '-') + '" "' + (request.headers['user-agent'] || '-') + '"\n');
						if (e && (e.status === 404)) {
							staticserver.serveFile('404.html', 404, {}, request, response);
						}
					});
				});
			};
			app.on('request', staticRequestHandler);
			if (appssl) {
				appssl.on('request', staticRequestHandler);
			}
		})();
	} catch (e) {
		console.log('Could not start node-static - try `npm install` if you want to use it');
	}

	// SockJS server

	// This is the main server that handles users connecting to our server
	// and doing things on our server.

	var sockjs = require('sockjs');

	var server = sockjs.createServer({
		sockjs_url: "//play.pokemonshowdown.com/js/lib/sockjs-0.3.min.js",
		log: function (severity, message) {
			if (severity === 'error') console.log('ERROR: ' + message);
		},
		prefix: '/showdown',
		websocket: !Config.disableWebsocket
	});

	var sockets = {};
	var channels = {};
	var subchannels = {};

	// Deal with phantom connections.
	var sweepClosedSockets = function () {
		for (var s in sockets) {
			if (sockets[s].protocol === 'xhr-streaming' &&
				sockets[s]._session &&
				sockets[s]._session.recv) {
				sockets[s]._session.recv.didClose();
			}

			// A ghost connection's `_session.to_tref._idlePrev` (and `_idleNext`) property is `null` while
			// it is an object for normal users. Under normal circumstances, those properties should only be
			// `null` when the timeout has already been called, but somehow it's not happening for some connections.
			// Simply calling `_session.timeout_cb` (the function bound to the aformentioned timeout) manually
			// on those connections kills those connections. For a bit of background, this timeout is the timeout
			// that sockjs sets to wait for users to reconnect within that time to continue their session.
			if (sockets[s]._session &&
				sockets[s]._session.to_tref &&
				!sockets[s]._session.to_tref._idlePrev) {
				sockets[s]._session.timeout_cb();
			}
		}
	};
	var interval;
	if (!Config.herokuHack) {
		interval = setInterval(sweepClosedSockets, 1000 * 60 * 10);
	}

	fakeProcess.client.on('message', function (data) {
		// console.log('worker received: ' + data);
		var socket = null;
		var channel = null;
		var socketid = null;
		var channelid = null;
		switch (data.charAt(0)) {
		case '!': // !socketid
			// destroy
			socketid = data.substr(1);
			socket = sockets[socketid];
			if (!socket) return;
			socket.end();
			// After sending the FIN packet, we make sure the I/O is totally blocked for this socket
			socket.destroy();
			delete sockets[socketid];
			for (channelid in channels) {
				delete channels[channelid][socketid];
			}
			break;

		case '>': // >socketid, message
			// message
			var nlLoc = data.indexOf('\n');
			socket = sockets[data.substr(1, nlLoc - 1)];
			if (!socket) return;
			socket.write(data.substr(nlLoc + 1));
			break;

		case '#': // #channelid, message
			// message to channel
			var nlLoc = data.indexOf('\n');
			channel = channels[data.substr(1, nlLoc - 1)];
			var message = data.substr(nlLoc + 1);
			for (socketid in channel) {
				channel[socketid].write(message);
			}
			break;

		case '+': // +channelid, socketid
			// add to channel
			var nlLoc = data.indexOf('\n');
			socketid = data.substr(nlLoc + 1);
			socket = sockets[socketid];
			if (!socket) return;
			channelid = data.substr(1, nlLoc - 1);
			channel = channels[channelid];
			if (!channel) channel = channels[channelid] = Object.create(null);
			channel[socketid] = socket;
			break;

		case '-': // -channelid, socketid
			// remove from channel
			var nlLoc = data.indexOf('\n');
			var channelid = data.slice(1, nlLoc);
			channel = channels[channelid];
			if (!channel) return;
			var socketid = data.slice(nlLoc + 1);
			delete channel[socketid];
			if (subchannels[channelid]) delete subchannels[channelid][socketid];
			var isEmpty = true;
			for (var socketid in channel) {
				isEmpty = false;
				break;
			}
			if (isEmpty) {
				delete channels[channelid];
				delete subchannels[channelid];
			}
			break;

		case '.': // .channelid, subchannelid, socketid
			// move subchannel
			var nlLoc = data.indexOf('\n');
			var channelid = data.slice(1, nlLoc);
			var nlLoc2 = data.indexOf('\n', nlLoc + 1);
			var subchannelid = data.slice(nlLoc + 1, nlLoc2);
			var socketid = data.slice(nlLoc2 + 1);

			var subchannel = subchannels[channelid];
			if (!subchannel) subchannel = subchannels[channelid] = Object.create(null);
			if (subchannelid === '0') {
				delete subchannel[socketid];
			} else {
				subchannel[socketid] = subchannelid;
			}
			break;

		case ':': // :channelid, message
			// message to subchannel
			var nlLoc = data.indexOf('\n');
			var channelid = data.slice(1, nlLoc);
			var channel = channels[channelid];
			var subchannel = subchannels[channelid];
			var message = data.substr(nlLoc + 1);
			var messages = [null, null, null];
			for (socketid in channel) {
				switch (subchannel ? subchannel[socketid] : '0') {
				case '1':
					if (!messages[1]) {
						messages[1] = message.replace(/\n\|split\n[^\n]*\n([^\n]*)\n[^\n]*\n[^\n]*/g, '\n$1\n');
					}
					channel[socketid].write(messages[1]);
					break;
				case '2':
					if (!messages[2]) {
						messages[2] = message.replace(/\n\|split\n[^\n]*\n[^\n]*\n([^\n]*)\n[^\n]*/g, '\n$1\n');
					}
					channel[socketid].write(messages[2]);
					break;
				default:
					if (!messages[0]) {
						messages[0] = message.replace(/\n\|split\n([^\n]*)\n[^\n]*\n[^\n]*\n[^\n]*/g, '\n$1\n');
					}
					channel[socketid].write(messages[0]);
					break;
				}
			}
			break;
		}
	});

	// this is global so it can be hotpatched if necessary
	var isTrustedProxyIp = Cidr.checker(Config.proxyIps);
	var socketCounter = 0;
	server.on('connection', function (socket) {
		if (!socket) {
			// For reasons that are not entirely clear, SockJS sometimes triggers
			// this event with a null `socket` argument.
			return;
		} else if (!socket.remoteAddress) {
			// This condition occurs several times per day. It may be a SockJS bug.
			try {
				socket.end();
			} catch (e) {}
			return;
		}
		var socketid = socket.id = (++socketCounter);

		sockets[socket.id] = socket;

		if (isTrustedProxyIp(socket.remoteAddress)) {
			var ips = (socket.headers['x-forwarded-for'] || '').split(',');
			var ip;
			while ((ip = ips.pop())) {
				ip = ip.trim();
				if (!isTrustedProxyIp(ip)) {
					socket.remoteAddress = ip;
					break;
				}
			}
		}

		fakeProcess.client.send('*' + socketid + '\n' + socket.remoteAddress);

		// console.log('CONNECT: ' + socket.remoteAddress + ' [' + socket.id + ']');
		var interval;
		if (Config.herokuHack) {
			// see https://github.com/sockjs/sockjs-node/issues/57#issuecomment-5242187
			interval = setInterval(function () {
				try {
					socket._session.recv.didClose();
				} catch (e) {}
			}, 15000);
		}

		socket.on('data', function (message) {
			// drop empty messages (DDoS?)
			if (!message) return;
			// drop blank messages (DDoS?)
			var pipeIndex = message.indexOf('|');
			if (pipeIndex < 0 || pipeIndex === message.length - 1) return;
			// drop legacy JSON messages
			if (message.charAt(0) === '{') return;
			fakeProcess.client.send('<' + socketid + '\n' + message);
		});

		socket.on('close', function () {
			if (interval) {
				clearInterval(interval);
			}
			fakeProcess.client.send('!' + socketid);

			delete sockets[socketid];
			for (var channelid in channels) {
				delete channels[channelid][socketid];
			}
		});
	});
	server.installHandlers(app, {});
	app.listen(Config.port);
	console.log('Worker ' /*+ cluster.worker.id*/ + ' now listening on port ' + Config.port);

	if (appssl) {
		server.installHandlers(appssl, {});
		appssl.listen(Config.ssl.port);
		console.log('Worker ' /*+ cluster.worker.id*/ + ' now listening for SSL on port ' + Config.ssl.port);
	}

	console.log('Test your server at http://localhost:' + Config.port);

//}<|MERGE_RESOLUTION|>--- conflicted
+++ resolved
@@ -106,20 +106,18 @@
 		worker.send('-' + channelid + '\n' + socketid);
 	};
 
-<<<<<<< HEAD
-//} else {
-=======
 	exports.subchannelBroadcast = function (channelid, message) {
 		for (var workerid in workers) {
 			workers[workerid].send(':' + channelid + '\n' + message);
 		}
 	};
+
 	exports.subchannelMove = function (worker, channelid, subchannelid, socketid) {
 		worker.send('.' + channelid + '\n' + subchannelid + '\n' + socketid);
 	};
 
-} else {
->>>>>>> 92612463
+//} else {
+
 	// is worker
 
 	if (process.env.PSPORT) Config.port = +process.env.PSPORT;
