--- conflicted
+++ resolved
@@ -5,12 +5,8 @@
     "sugar": "1.4.1",
     "node-static": "0.7.4",
     "sockjs": "0.3.9",
-<<<<<<< HEAD
-    "es6-shim": "0.8.0",
+    "es6-shim": "0.16.0",
     "request": "2.36.0"
-=======
-    "es6-shim": "0.16.0"
->>>>>>> 92612463
   },
   "optionalDependencies": {
     "nodemailer": "0.4.1",
