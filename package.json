--- conflicted
+++ resolved
@@ -4,20 +4,11 @@
   "description": "The server for the Pokémon Showdown battle simulator",
   "version": "0.10.2",
   "dependencies": {
-<<<<<<< HEAD
-    "cloud-env": "0.1.0",
     "dem-feels": "^1.3.0",
-    "es6-shim": "0.27.1",
     "moment": "2.11.2",
-    "node-static": "0.7.6",
     "origindb": "2.5.2",
     "request": "2.67.0",
-    "sockjs": "0.3.15",
-    "sugar-deprecated": "0.0.1",
-    "object.values": "1.0.3"
-=======
     "sockjs": "0.3.15"
->>>>>>> ea7466a2
   },
   "optionalDependencies": {
     "cloud-env": "0.1.1",
