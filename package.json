{
  "name": "Pokemon-Showdown",
  "version": "0.9.2",
  "dependencies": {
    "sugar": "1.3.8",
    "node-static": "0.6.9",
<<<<<<< HEAD
    "sockjs": "0.3.8",
    "es6-shim": "0.8.0",
    "request": "2.36.0"
=======
    "sockjs": "0.3.9",
    "es6-shim": "0.8.0"
>>>>>>> a06958a7
  },
  "optionalDependencies": {
    "nodemailer": "0.4.1",
    "http-proxy": "0.10.0"
  },
  "nonDefaultDependencies": {
    "ofe": "0.1.2"
  },
  "engines": {
    "node": "> 0.10.1"
  },
  "engineStrict": true,
  "scripts": {
    "start": "node app.js",
    "test": "gulp"
  },
  "bin": "./app.js",
  "homepage": "http://play.pokemonshowdown.com",
  "repository": {
    "type": "git",
    "url": "https://github.com/Zarel/Pokemon-Showdown.git"
  },
  "author": {
    "name": "Guangcong Luo",
    "email": "guangcongluo@gmail.com",
    "url": "http://guangcongluo.com"
  },
  "contributors": [
    {
      "name": "Cathy J. Fitzpatrick",
      "email": "cathy@cathyjf.com",
      "url": "https://cathyjf.com"
    },
    {
      "name": "Bill Meltsner",
      "email": "bill@meltsner.com",
      "url": "http://www.meltsner.com"
    }
  ],
  "private": true,
  "devDependencies": {
    "gulp-util": "~2.2.14",
    "gulp": "~3.8.7",
    "gulp-jshint": "~1.8.4",
    "gulp-replace": "~0.4.0",
    "jshint-stylish": "~0.1.5"
  }
}<|MERGE_RESOLUTION|>--- conflicted
+++ resolved
@@ -4,14 +4,9 @@
   "dependencies": {
     "sugar": "1.3.8",
     "node-static": "0.6.9",
-<<<<<<< HEAD
-    "sockjs": "0.3.8",
+    "sockjs": "0.3.9",
     "es6-shim": "0.8.0",
     "request": "2.36.0"
-=======
-    "sockjs": "0.3.9",
-    "es6-shim": "0.8.0"
->>>>>>> a06958a7
   },
   "optionalDependencies": {
     "nodemailer": "0.4.1",
