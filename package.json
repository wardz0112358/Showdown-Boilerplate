--- conflicted
+++ resolved
@@ -2,7 +2,6 @@
   "name": "Pokemon-Showdown",
   "version": "0.10.1",
   "dependencies": {
-<<<<<<< HEAD
     "cloud-env": "0.1.0",
     "es6-shim": "0.27.1",
     "lowdb": "^0.10.1",
@@ -10,8 +9,6 @@
     "mysql": "^2.8.0",
     "node-static": "0.7.6",
     "request": "^2.58.0",
-=======
->>>>>>> ef2a497c
     "sockjs": "0.3.15",
     "sugar": "1.4.1"
   },
