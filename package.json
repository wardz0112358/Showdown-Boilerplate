--- conflicted
+++ resolved
@@ -25,12 +25,8 @@
   "main": "app.js",
   "scripts": {
     "start": "node app.js",
-<<<<<<< HEAD
-    "test": "eslint --rulesdir=dev-tools/eslint --cache . && mocha",
+    "test": "eslint --rulesdir=dev-tools/eslint --cache *.js chat-plugins/ config/ data/ dev-tools/ mods/ tournaments/ test/ && mocha",
     "lint": "eslint --rulesdir=dev-tools/eslint --cache ."
-=======
-    "test": "eslint --rulesdir=dev-tools/eslint --cache *.js chat-plugins/ config/ data/ dev-tools/ mods/ tournaments/ test/ && mocha"
->>>>>>> 905e4152
   },
   "bin": "./pokemon-showdown",
   "homepage": "http://pokemonshowdown.com",
