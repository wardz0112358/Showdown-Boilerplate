/**
 * Commands
 * Pokemon Showdown - http://pokemonshowdown.com/
 *
 * These are commands. For instance, you can define the command 'whois'
 * here, then use it by typing /whois into Pokemon Showdown.
 *
 * A command can be in the form:
 *   ip: 'whois',
 * This is called an alias: it makes it so /ip does the same thing as
 * /whois.
 *
 * But to actually define a command, it's a function:
 *
 *   allowchallenges: function (target, room, user) {
 *     user.blockChallenges = false;
 *     this.sendReply("You are available for challenges from now on.");
 *   }
 *
 * Commands are actually passed five parameters:
 *   function (target, room, user, connection, cmd, message)
 * Most of the time, you only need the first three, though.
 *
 * target = the part of the message after the command
 * room = the room object the message was sent to
 *   The room name is room.id
 * user = the user object that sent the message
 *   The user's name is user.name
 * connection = the connection that the message was sent from
 * cmd = the name of the command
 * message = the entire message sent by the user
 *
 * If a user types in "/msg zarel, hello"
 *   target = "zarel, hello"
 *   cmd = "msg"
 *   message = "/msg zarel, hello"
 *
 * Commands return the message the user should say. If they don't
 * return anything or return something falsy, the user won't say
 * anything.
 *
 * Commands have access to the following functions:
 *
 * this.sendReply(message)
 *   Sends a message back to the room the user typed the command into.
 *
 * this.sendReplyBox(html)
 *   Same as sendReply, but shows it in a box, and you can put HTML in
 *   it.
 *
 * this.popupReply(message)
 *   Shows a popup in the window the user typed the command into.
 *
 * this.add(message)
 *   Adds a message to the room so that everyone can see it.
 *   This is like this.sendReply, except everyone in the room gets it,
 *   instead of just the user that typed the command.
 *
 * this.send(message)
 *   Sends a message to the room so that everyone can see it.
 *   This is like this.add, except it's not logged, and users who join
 *   the room later won't see it in the log, and if it's a battle, it
 *   won't show up in saved replays.
 *   You USUALLY want to use this.add instead.
 *
 * this.logEntry(message)
 *   Log a message to the room's log without sending it to anyone. This
 *   is like this.add, except no one will see it.
 *
 * this.addModCommand(message)
 *   Like this.add, but also logs the message to the moderator log
 *   which can be seen with /modlog.
 *
 * this.logModCommand(message)
 *   Like this.addModCommand, except users in the room won't see it.
 *
 * this.can(permission)
 * this.can(permission, targetUser)
 *   Checks if the user has the permission to do something, or if a
 *   targetUser is passed, check if the user has permission to do
 *   it to that user. Will automatically give the user an "Access
 *   denied" message if the user doesn't have permission: use
 *   user.can() if you don't want that message.
 *
 *   Should usually be near the top of the command, like:
 *     if (!this.can('potd')) return false;
 *
 * this.canBroadcast()
 *   Signifies that a message can be broadcast, as long as the user
 *   has permission to. This will check to see if the user used
 *   "!command" instead of "/command". If so, it will check to see
 *   if the user has permission to broadcast (by default, voice+ can),
 *   and return false if not. Otherwise, it will add the message to
 *   the room, and turn on the flag this.broadcasting, so that
 *   this.sendReply and this.sendReplyBox will broadcast to the room
 *   instead of just the user that used the command.
 *
 *   Should usually be near the top of the command, like:
 *     if (!this.canBroadcast()) return false;
 *
 * this.canBroadcast(suppressMessage)
 *   Functionally the same as this.canBroadcast(). However, it
 *   will look as if the user had written the text suppressMessage.
 *
 * this.canTalk()
 *   Checks to see if the user can speak in the room. Returns false
 *   if the user can't speak (is muted, the room has modchat on, etc),
 *   or true otherwise.
 *
 *   Should usually be near the top of the command, like:
 *     if (!this.canTalk()) return false;
 *
 * this.canTalk(message, room)
 *   Checks to see if the user can say the message in the room.
 *   If a room is not specified, it will default to the current one.
 *   If it has a falsy value, the check won't be attached to any room.
 *   In addition to running the checks from this.canTalk(), it also
 *   checks to see if the message has any banned words, is too long,
 *   or was just sent by the user. Returns the filtered message, or a
 *   falsy value if the user can't speak.
 *
 *   Should usually be near the top of the command, like:
 *     target = this.canTalk(target);
 *     if (!target) return false;
 *
 * this.parse(message)
 *   Runs the message as if the user had typed it in.
 *
 *   Mostly useful for giving help messages, like for commands that
 *   require a target:
 *     if (!target) return this.parse('/help msg');
 *
 *   After 10 levels of recursion (calling this.parse from a command
 *   called by this.parse from a command called by this.parse etc)
 *   we will assume it's a bug in your command and error out.
 *
 * this.targetUserOrSelf(target, exactName)
 *   If target is blank, returns the user that sent the message.
 *   Otherwise, returns the user with the username in target, or
 *   a falsy value if no user with that username exists.
 *   By default, this will track users across name changes. However,
 *   if exactName is true, it will enforce exact matches.
 *
 * this.getLastIdOf(user)
 *   Returns the last userid of an specified user.
 *
 * this.splitTarget(target, exactName)
 *   Splits a target in the form "user, message" into its
 *   constituent parts. Returns message, and sets this.targetUser to
 *   the user, and this.targetUsername to the username.
 *   By default, this will track users across name changes. However,
 *   if exactName is true, it will enforce exact matches.
 *
 *   Remember to check if this.targetUser exists before going further.
 *
 * Unless otherwise specified, these functions will return undefined,
 * so you can return this.sendReply or something to send a reply and
 * stop the command there.
 *
 * @license MIT license
 */

var commands = exports.commands = {

	ip: 'whois',
	rooms: 'whois',
	alt: 'whois',
	alts: 'whois',
	whois: function (target, room, user) {
		var targetUser = this.targetUserOrSelf(target, user.group === ' ');
		if (!targetUser) {
			return this.sendReply("User " + this.targetUsername + " not found.");
		}

		this.sendReply("User: " + targetUser.name);
		if (user.can('alts', targetUser)) {
			var alts = targetUser.getAlts();
			var output = Object.keys(targetUser.prevNames).join(", ");
			if (output) this.sendReply("Previous names: " + output);

			for (var j = 0; j < alts.length; ++j) {
				var targetAlt = Users.get(alts[j]);
				if (!targetAlt.named && !targetAlt.connected) continue;
				if (targetAlt.group === '~' && user.group !== '~') continue;

				this.sendReply("Alt: " + targetAlt.name);
				output = Object.keys(targetAlt.prevNames).join(", ");
				if (output) this.sendReply("Previous names: " + output);
			}
		}
		if (Config.groups[targetUser.group] && Config.groups[targetUser.group].name) {
			this.sendReply("Group: " + Config.groups[targetUser.group].name + " (" + targetUser.group + ")");
		}
		if (targetUser.isSysop) {
			this.sendReply("(Pok\xE9mon Showdown System Operator)");
		}
		if (!targetUser.authenticated) {
			this.sendReply("(Unregistered)");
		}
		if (!this.broadcasting && (user.can('ip', targetUser) || user === targetUser)) {
			var ips = Object.keys(targetUser.ips);
			this.sendReply("IP" + ((ips.length > 1) ? "s" : "") + ": " + ips.join(", "));
		}
		var output = "In rooms: ";
		var first = true;
		for (var i in targetUser.roomCount) {
			if (i === 'global' || Rooms.get(i).isPrivate) continue;
			if (!first) output += " | ";
			first = false;

			output += '<a href="/' + i + '" room="' + i + '">' + i + '</a>';
		}
		this.sendReply('|raw|' + output);
	},

	ipsearch: function (target, room, user) {
		if (!this.can('rangeban')) return;
		var atLeastOne = false;
		this.sendReply("Users with IP " + target + ":");
		for (var userid in Users.users) {
			var user = Users.users[userid];
			if (user.latestIp === target) {
				this.sendReply((user.connected ? " + " : "-") + " " + user.name);
				atLeastOne = true;
			}
		}
		if (!atLeastOne) this.sendReply("No results found.");
	},

	/*********************************************************
	 * Shortcuts
	 *********************************************************/

	invite: function (target, room, user) {
		target = this.splitTarget(target);
		if (!this.targetUser) {
			return this.sendReply("User " + this.targetUsername + " not found.");
		}
		var roomid = (target || room.id);
		if (!Rooms.get(roomid)) {
			return this.sendReply("Room " + roomid + " not found.");
		}
		return this.parse('/msg ' + this.targetUsername + ', /invite ' + roomid);
	},

	/*********************************************************
	 * Informational commands
	 *********************************************************/

	stats: 'data',
	dex: 'data',
	pokedex: 'data',
	details: 'data',
	dt: 'data',
	data: function (target, room, user, connection, cmd) {
		if (!this.canBroadcast()) return;

		var buffer = '';
		var targetId = toId(target);
		var newTargets = Tools.dataSearch(target);
		var showDetails = (cmd === 'dt' || cmd === 'details');
		if (newTargets && newTargets.length) {
			for (var i = 0; i < newTargets.length; ++i) {
				if (newTargets[i].id !== targetId && !Tools.data.Aliases[targetId] && !i) {
					buffer = "No Pokemon, item, move, ability or nature named '" + target + "' was found. Showing the data of '" + newTargets[0].name + "' instead.\n";
				}
				if (newTargets[i].searchType === 'nature') {
					buffer += "" + newTargets[i].name + " nature: ";
					if (newTargets[i].plus) {
						var statNames = {'atk': "Attack", 'def': "Defense", 'spa': "Special Attack", 'spd': "Special Defense", 'spe': "Speed"};
						buffer += "+10% " + statNames[newTargets[i].plus] + ", -10% " + statNames[newTargets[i].minus] + ".";
					} else {
						buffer += "No effect.";
					}
					return this.sendReply(buffer);
				} else {
					buffer += '|c|~|/data-' + newTargets[i].searchType + ' ' + newTargets[i].name + '\n';
				}
			}
		} else {
			return this.sendReply("No Pokemon, item, move, ability or nature named '" + target + "' was found. (Check your spelling?)");
		}

		if (showDetails) {
			if (newTargets[0].searchType === 'pokemon') {
				var pokemon = Tools.getTemplate(newTargets[0].name);
				if (pokemon.weightkg >= 200) {
					var weighthit = 120;
				} else if (pokemon.weightkg >= 100) {
					var weighthit = 100;
				} else if (pokemon.weightkg >= 50) {
					var weighthit = 80;
				} else if (pokemon.weightkg >= 25) {
					var weighthit = 60;
				} else if (pokemon.weightkg >= 10) {
					var weighthit = 40;
				} else {
					var weighthit = 20;
				}
				var details = {
					"Dex#": pokemon.num,
					"Height": pokemon.heightm + " m",
					"Weight": pokemon.weightkg + " kg <em>(" + weighthit + " BP)</em>",
					"Dex Colour": pokemon.color,
					"Egg Group(s)": pokemon.eggGroups.join(", ")
				};
				if (!pokemon.evos.length) {
					details["<font color=#585858>Does Not Evolve</font>"] = "";
				} else {
					details["Evolution"] = pokemon.evos.map(function (evo) {
						var evo = Tools.getTemplate(evo);
						return evo.name + " (" + evo.evoLevel + ")";
					}).join(", ");
				}

		 	} else if (newTargets[0].searchType === 'move') {
				var move = Tools.getMove(newTargets[0].name);
				var details = {
					"Priority": move.priority,
				};

				if (move.secondary || move.secondaries) details["<font color=black>&#10003; Secondary Effect</font>"] = "";
				if (move.isContact) details["<font color=black>&#10003; Contact</font>"] = "";
				if (move.isBullet) details["<font color=black>&#10003; Bullet</font>"] = "";
				if (move.isPulseMove) details["<font color=black>&#10003; Pulse</font>"] = "";

				details["Target"] = {
					'normal': "Adjacent Pokemon",
					'self': "Self",
					'adjacentAlly': "Single Ally",
					'allAdjacentFoes': "Adjacent Foes",
					'foeSide': "All Foes",
					'allySide': "All Allies",
					'allAdjacent': "All Adjacent Pokemon",
					'any': "Any Pokemon",
					'all': "All Pokemon"
				}[move.target] || "Unknown";

			} else if (newTargets[0].searchType === 'item') {
				var item = Tools.getItem(newTargets[0].name);
				var details = {};
				if (item.fling) {
					details["Fling Base Power"] = item.fling.basePower;
					if (item.fling.status) details["Fling Effect"] = item.fling.status;
					if (item.fling.volatileStatus) details["Fling Effect"] = item.fling.volatileStatus;
					if (item.isBerry) details["Fling Effect"] = "Activates effect of berry on target.";
					if (item.id === 'whiteherb') details["Fling Effect"] = "Removes all negative stat levels on the target.";
					if (item.id === 'mentalherb') details["Fling Effect"] = "Removes the effects of infatuation, Taunt, Encore, Torment, Disable, and Cursed Body on the target.";
				}
				if (!item.fling) details["Fling"] = "This item cannot be used with Fling";
				if (item.naturalGift) {
					details["Natural Gift Type"] = item.naturalGift.type;
					details["Natural Gift BP"] = item.naturalGift.basePower;
				}

			} else {
				var details = {};
			}

			buffer += '|raw|<font size="1">' + Object.keys(details).map(function (detail) {
				return '<font color=#585858>' + detail + (details[detail] !== '' ? ':</font> ' + details[detail] : '</font>');
			}).join("&nbsp;|&ThickSpace;") + '</font>';
		}
		this.sendReply(buffer);
	},

	ds: 'dexsearch',
	dsearch: 'dexsearch',
	dexsearch: function (target, room, user) {
		if (!this.canBroadcast()) return;

		if (!target) return this.parse('/help dexsearch');
		var targets = target.split(',');
		var searches = {};
		var allTiers = {'uber':1, 'ou':1, 'uu':1, 'lc':1, 'cap':1, 'bl':1, 'bl2':1, 'ru':1, 'bl3':1, 'nu':1};
		var allColours = {'green':1, 'red':1, 'blue':1, 'white':1, 'brown':1, 'yellow':1, 'purple':1, 'pink':1, 'gray':1, 'black':1};
		var showAll = false;
		var megaSearch = null;
		var feSearch = null; // search for fully evolved pokemon only
		var output = 10;

		for (var i in targets) {
			var isNotSearch = false;
			target = targets[i].trim().toLowerCase();
			if (target.slice(0, 1) === '!') {
				isNotSearch = true;
				target = target.slice(1);
			}

			var targetAbility = Tools.getAbility(targets[i]);
			if (targetAbility.exists) {
				if (!searches['ability']) searches['ability'] = {};
				if (Object.count(searches['ability'], true) === 1 && !isNotSearch) return this.sendReplyBox("Specify only one ability.");
				if ((searches['ability'][targetAbility.name] && isNotSearch) || (searches['ability'][targetAbility.name] === false && !isNotSearch)) return this.sendReplyBox("A search cannot both exclude and include an ability.");
				searches['ability'][targetAbility.name] = !isNotSearch;
				continue;
			}

			if (target in allTiers) {
				if (!searches['tier']) searches['tier'] = {};
				if ((searches['tier'][target] && isNotSearch) || (searches['tier'][target] === false && !isNotSearch)) return this.sendReplyBox('A search cannot both exclude and include a tier.');
				searches['tier'][target] = !isNotSearch;
				continue;
			}

			if (target in allColours) {
				if (!searches['color']) searches['color'] = {};
				if ((searches['color'][target] && isNotSearch) || (searches['color'][target] === false && !isNotSearch)) return this.sendReplyBox('A search cannot both exclude and include a color.');
				searches['color'][target] = !isNotSearch;
				continue;
			}

			var targetInt = parseInt(target);
			if (0 < targetInt && targetInt < 7) {
				if (!searches['gen']) searches['gen'] = {};
				if ((searches['gen'][target] && isNotSearch) || (searches['gen'][target] === false && !isNotSearch)) return this.sendReplyBox('A search cannot both exclude and include a generation.');
				searches['gen'][target] = !isNotSearch;
				continue;
			}

			if (target === 'all') {
				if (this.broadcasting) {
					return this.sendReplyBox("A search with the parameter 'all' cannot be broadcast.");
				}
				showAll = true;
				continue;
			}

			if (target === 'megas' || target === 'mega') {
				if ((megaSearch && isNotSearch) || (megaSearch === false && !isNotSearch)) return this.sendReplyBox('A search cannot both exclude and include Mega Evolutions.');
				megaSearch = !isNotSearch;
				continue;
			}

			if (target === 'fe' || target === 'fullyevolved' || target === 'nfe' || target === 'notfullyevolved') {
				if (target === 'nfe' || target === 'notfullyevolved') isNotSearch = !isNotSearch;
				if ((feSearch && isNotSearch) || (feSearch === false && !isNotSearch)) return this.sendReplyBox('A search cannot both exclude and include fully evolved Pokémon.');
				feSearch = !isNotSearch;
				continue;
			}

			var targetMove = Tools.getMove(target);
			if (targetMove.exists) {
				if (!searches['moves']) searches['moves'] = {};
				if (Object.count(searches['moves'], true) === 4 && !isNotSearch) return this.sendReplyBox("Specify a maximum of 4 moves.");
				if ((searches['moves'][targetMove.name] && isNotSearch) || (searches['moves'][targetMove.name] === false && !isNotSearch)) return this.sendReplyBox("A search cannot both exclude and include a move.");
				searches['moves'][targetMove.name] = !isNotSearch;
				continue;
			}

			if (target.indexOf(' type') > -1) {
				target = target.charAt(0).toUpperCase() + target.slice(1, target.indexOf(' type'));
				if (target in Tools.data.TypeChart) {
					if (!searches['types']) searches['types'] = {};
					if (Object.count(searches['types'], true) === 2 && !isNotSearch) return this.sendReplyBox("Specify a maximum of two types.");
					if ((searches['types'][target] && isNotSearch) || (searches['types'][target] === false && !isNotSearch)) return this.sendReplyBox("A search cannot both exclude and include a type.");
					searches['types'][target] = !isNotSearch;
					continue;
				}
			}
			return this.sendReplyBox("'" + Tools.escapeHTML(target) + "' could not be found in any of the search categories.");
		}

		if (showAll && Object.size(searches) === 0 && megaSearch === null && feSearch === null) return this.sendReplyBox("No search parameters other than 'all' were found. Try '/help dexsearch' for more information on this command.");

		var dex = {};
		for (var pokemon in Tools.data.Pokedex) {
			var template = Tools.getTemplate(pokemon);
			var megaSearchResult = (megaSearch === null || (megaSearch === true && template.isMega) || (megaSearch === false && !template.isMega));
			var feSearchResult = (feSearch === null || (feSearch === true && !template.evos.length) || (feSearch === false && template.evos.length))
			if (template.tier !== 'Unreleased' && template.tier !== 'Illegal' && (template.tier !== 'CAP' || (searches['tier'] && searches['tier']['cap'])) &&
				megaSearchResult && feSearchResult) {
				dex[pokemon] = template;
			}
		}

		for (var search in {'moves':1, 'types':1, 'ability':1, 'tier':1, 'gen':1, 'color':1}) {
			if (!searches[search]) continue;
			switch (search) {
				case 'types':
					for (var mon in dex) {
						if (Object.count(searches[search], true) === 2) {
							if (!(searches[search][dex[mon].types[0]]) || !(searches[search][dex[mon].types[1]])) delete dex[mon];
						} else {
							if (searches[search][dex[mon].types[0]] === false || searches[search][dex[mon].types[1]] === false || (Object.count(searches[search], true) > 0 &&
								(!(searches[search][dex[mon].types[0]]) && !(searches[search][dex[mon].types[1]])))) delete dex[mon];
						}
					}
					break;

				case 'tier':
					for (var mon in dex) {
						if ('lc' in searches[search]) {
							// some LC legal Pokemon are stored in other tiers (Ferroseed/Murkrow etc)
							// this checks for LC legality using the going criteria, instead of dex[mon].tier
							var isLC = (dex[mon].evos && dex[mon].evos.length > 0) && !dex[mon].prevo && Tools.data.Formats['lc'].banlist.indexOf(dex[mon].species) === -1;
							if ((searches[search]['lc'] && !isLC) || (!searches[search]['lc'] && isLC)) {
								delete dex[mon];
								continue;
							}
						}
						if (searches[search][String(dex[mon][search]).toLowerCase()] === false) {
							delete dex[mon];
						} else if (Object.count(searches[search], true) > 0 && !searches[search][String(dex[mon][search]).toLowerCase()]) delete dex[mon];
					}
					break;

				case 'gen':
				case 'color':
					for (var mon in dex) {
						if (searches[search][String(dex[mon][search]).toLowerCase()] === false) {
							delete dex[mon];
						} else if (Object.count(searches[search], true) > 0 && !searches[search][String(dex[mon][search]).toLowerCase()]) delete dex[mon];					}
					break;

				case 'ability':
					for (var mon in dex) {
						for (var ability in searches[search]) {
							var needsAbility = searches[search][ability];
							var hasAbility = Object.count(dex[mon].abilities, ability) > 0;
							if (hasAbility !== needsAbility) {
								delete dex[mon];
								break;
							}
						}
					}
					break;

				case 'moves':
					for (var mon in dex) {
						var template = Tools.getTemplate(dex[mon].id);
						if (!template.learnset) template = Tools.getTemplate(template.baseSpecies);
						if (!template.learnset) continue;
						for (var i in searches[search]) {
							var move = Tools.getMove(i);
							if (!move.exists) return this.sendReplyBox("'" + move + "' is not a known move.");
							var prevoTemp = Tools.getTemplate(template.id);
							while (prevoTemp.prevo && prevoTemp.learnset && !(prevoTemp.learnset[move.id])) {
								prevoTemp = Tools.getTemplate(prevoTemp.prevo);
							}
							var canLearn = (prevoTemp.learnset.sketch && !(move.id in {'chatter':1, 'struggle':1, 'magikarpsrevenge':1})) || prevoTemp.learnset[move.id];
							if ((!canLearn && searches[search][i]) || (searches[search][i] === false && canLearn)) delete dex[mon];
						}
					}
					break;

				default:
					return this.sendReplyBox("Something broke! PM TalkTakesTime here or on the Smogon forums with the command you tried.");
			}
		}

		var results = Object.keys(dex).map(function (speciesid) {return dex[speciesid].species;});
		results = results.filter(function (species) {
			var template = Tools.getTemplate(species);
			return !(species !== template.baseSpecies && results.indexOf(template.baseSpecies) > -1);
		});
		var resultsStr = "";
		if (results.length > 0) {
			if (showAll || results.length <= output) {
				results.sort();
				resultsStr = results.join(", ");
			} else {
				results.randomize()
				resultsStr = results.slice(0, 10).join(", ") + ", and " + string(results.length - output) + " more. Redo the search with 'all' as a search parameter to show all results.";
			}
		} else {
			resultsStr = "No Pokémon found.";
		}
		return this.sendReplyBox(resultsStr);
	},

	learnset: 'learn',
	learnall: 'learn',
	learn5: 'learn',
	g6learn: 'learn',
	learn: function (target, room, user, connection, cmd) {
		if (!target) return this.parse('/help learn');

		if (!this.canBroadcast()) return;

		var lsetData = {set:{}};
		var targets = target.split(',');
		var template = Tools.getTemplate(targets[0]);
		var move = {};
		var problem;
		var all = (cmd === 'learnall');
		if (cmd === 'learn5') lsetData.set.level = 5;
		if (cmd === 'g6learn') lsetData.format = {noPokebank: true};

		if (!template.exists) {
			return this.sendReply("Pokemon '" + template.id + "' not found.");
		}

		if (targets.length < 2) {
			return this.sendReply("You must specify at least one move.");
		}

		for (var i = 1, len = targets.length; i < len; ++i) {
			move = Tools.getMove(targets[i]);
			if (!move.exists) {
				return this.sendReply("Move '" + move.id + "' not found.");
			}
			problem = TeamValidator.checkLearnsetSync(null, move, template, lsetData);
			if (problem) break;
		}
		var buffer = template.name + (problem ? " <span class=\"message-learn-cannotlearn\">can't</span> learn " : " <span class=\"message-learn-canlearn\">can</span> learn ") + (targets.length > 2 ? "these moves" : move.name);
		if (!problem) {
			var sourceNames = {E:"egg", S:"event", D:"dream world"};
			if (lsetData.sources || lsetData.sourcesBefore) buffer += " only when obtained from:<ul class=\"message-learn-list\">";
			if (lsetData.sources) {
				var sources = lsetData.sources.sort();
				var prevSource;
				var prevSourceType;
				for (var i = 0, len = sources.length; i < len; ++i) {
					var source = sources[i];
					if (source.substr(0, 2) === prevSourceType) {
						if (prevSourceCount < 0) buffer += ": " + source.substr(2);
						else if (all || prevSourceCount < 3) buffer += ", " + source.substr(2);
						else if (prevSourceCount === 3) buffer += ", ...";
						++prevSourceCount;
						continue;
					}
					prevSourceType = source.substr(0, 2);
					prevSourceCount = source.substr(2) ? 0 : -1;
					buffer += "<li>gen " + source.substr(0, 1) + " " + sourceNames[source.substr(1, 1)];
					if (prevSourceType === '5E' && template.maleOnlyHidden) buffer += " (cannot have hidden ability)";
					if (source.substr(2)) buffer += ": " + source.substr(2);
				}
			}
			if (lsetData.sourcesBefore) buffer += "<li>any generation before " + (lsetData.sourcesBefore + 1);
			buffer += "</ul>";
		}
		this.sendReplyBox(buffer);
	},

	weak: 'weakness',
	weakness: function (target, room, user){
		if (!this.canBroadcast()) return;
		var targets = target.split(/[ ,\/]/);

		var pokemon = Tools.getTemplate(target);
		var type1 = Tools.getType(targets[0]);
		var type2 = Tools.getType(targets[1]);

		if (pokemon.exists) {
			target = pokemon.species;
		} else if (type1.exists && type2.exists) {
			pokemon = {types: [type1.id, type2.id]};
			target = type1.id + "/" + type2.id;
		} else if (type1.exists) {
			pokemon = {types: [type1.id]};
			target = type1.id;
		} else {
			return this.sendReplyBox("" + Tools.escapeHTML(target) + " isn't a recognized type or pokemon.");
		}

		var weaknesses = [];
		Object.keys(Tools.data.TypeChart).forEach(function (type) {
			var notImmune = Tools.getImmunity(type, pokemon);
			if (notImmune) {
				var typeMod = Tools.getEffectiveness(type, pokemon);
				if (typeMod === 1) weaknesses.push(type);
				if (typeMod === 2) weaknesses.push("<b>" + type + "</b>");
			}
		});

		if (!weaknesses.length) {
			this.sendReplyBox("" + target + " has no weaknesses.");
		} else {
			this.sendReplyBox("" + target + " is weak to: " + weaknesses.join(", ") + " (not counting abilities).");
		}
	},

	eff: 'effectiveness',
	type: 'effectiveness',
	matchup: 'effectiveness',
	effectiveness: function (target, room, user) {
		var targets = target.split(/[,/]/).slice(0, 2);
		if (targets.length !== 2) return this.sendReply("Attacker and defender must be separated with a comma.");

		var searchMethods = {'getType':1, 'getMove':1, 'getTemplate':1};
		var sourceMethods = {'getType':1, 'getMove':1};
		var targetMethods = {'getType':1, 'getTemplate':1};
		var source;
		var defender;
		var foundData;
		var atkName;
		var defName;
		for (var i = 0; i < 2; ++i) {
			for (var method in searchMethods) {
				foundData = Tools[method](targets[i]);
				if (foundData.exists) break;
			}
			if (!foundData.exists) return this.parse('/help effectiveness');
			if (!source && method in sourceMethods) {
				if (foundData.type) {
					source = foundData;
					atkName = foundData.name;
				} else {
					source = foundData.id;
					atkName = foundData.id;
				}
				searchMethods = targetMethods;
			} else if (!defender && method in targetMethods) {
				if (foundData.types) {
					defender = foundData;
					defName = foundData.species + " (not counting abilities)";
				} else {
					defender = {types: [foundData.id]};
					defName = foundData.id;
				}
				searchMethods = sourceMethods;
			}
		}

		if (!this.canBroadcast()) return;

		var factor = 0;
		if (Tools.getImmunity(source.type || source, defender)) {
			if (source.effectType !== 'Move' || source.basePower || source.basePowerCallback) {
				factor = Math.pow(2, Tools.getEffectiveness(source, defender));
			} else {
				factor = 1;
			}
		}

		this.sendReplyBox("" + atkName + " is " + factor + "x effective against " + defName + ".");
	},

	uptime: (function (){
		function formatUptime(uptime) {
			if (uptime > 24 * 60 * 60) {
				var uptimeText = "";
				var uptimeDays = Math.floor(uptime / (24 * 60 * 60));
				uptimeText = uptimeDays + " " + (uptimeDays == 1 ? "day" : "days");
				var uptimeHours = Math.floor(uptime / (60 * 60)) - uptimeDays * 24;
				if (uptimeHours) uptimeText += ", " + uptimeHours + " " + (uptimeHours === 1 ? "hour" : "hours");
				return uptimeText;
			} else {
				return uptime.seconds().duration();
			}
		}

		return function(target, room, user) {
			if (!this.canBroadcast()) return;
			var uptime = process.uptime();
			this.sendReplyBox("Uptime: <b>" + formatUptime(uptime) + "</b>" +
				(global.uptimeRecord ? "<br /><font color=\"green\">Record: <b>" + formatUptime(global.uptimeRecord) + "</b></font>" : ""));
		};
	})(),

	groups: function (target, room, user) {
		if (!this.canBroadcast()) return;
		this.sendReplyBox(
			"+ <b>Voice</b> - They can use ! commands like !groups, and talk during moderated chat<br />" +
			"% <b>Driver</b> - The above, and they can mute. Global % can also lock users and check for alts<br />" +
			"@ <b>Moderator</b> - The above, and they can ban users<br />" +
			"&amp; <b>Leader</b> - The above, and they can promote to moderator and force ties<br />" +
			"# <b>Room Owner</b> - They are leaders of the room and can almost totally control it<br />" +
			"~ <b>Administrator</b> - They can do anything, like change what this message says"
		);
	},

	git: 'opensource',
	opensource: function (target, room, user) {
		if (!this.canBroadcast()) return;
		this.sendReplyBox(
			"Pokemon Showdown is open source:<br />" +
			"- Language: JavaScript (Node.js)<br />" +
			"- <a href=\"https://github.com/Zarel/Pokemon-Showdown/commits/master\">What's new?</a><br />" +
			"- <a href=\"https://github.com/Zarel/Pokemon-Showdown\">Server source code</a><br />" +
			"- <a href=\"https://github.com/Zarel/Pokemon-Showdown-Client\">Client source code</a>"
		);
	},

	staff: function (target, room, user) {
	    if (!this.canBroadcast()) return;
	    this.sendReplyBox("<a href=\"http://www.smogon.com/sim/staff_list\">Pokemon Showdown Staff List</a>");
	},

	avatars: function (target, room, user) {
		if (!this.canBroadcast()) return;
		this.sendReplyBox('You can <button name="avatars">change your avatar</button> by clicking on it in the <button name="openOptions"><i class="icon-cog"></i> Options</button> menu in the upper right. Custom avatars are only obtainable by staff.');
	},

	showtan: function (target, room, user) {
		if (room.id !== 'showderp') return this.sendReply("The command '/showtan' was unrecognized. To send a message starting with '/showtan', type '//showtan'.");
		if (!this.can('modchat', null, room)) return;
		target = this.splitTarget(target);
		if (!this.targetUser) return this.sendReply('user not found');
		if (!room.users[this.targetUser.userid]) return this.sendReply('not a showderper');
		this.targetUser.avatar = '#showtan';
		room.add(user.name+' applied showtan to affected area of '+this.targetUser.name);
	},

	introduction: 'intro',
	intro: function (target, room, user) {
		if (!this.canBroadcast()) return;
		this.sendReplyBox(
			"New to competitive pokemon?<br />" +
			"- <a href=\"http://www.smogon.com/sim/ps_guide\">Beginner's Guide to Pokémon Showdown</a><br />" +
			"- <a href=\"http://www.smogon.com/dp/articles/intro_comp_pokemon\">An introduction to competitive Pokémon</a><br />" +
			"- <a href=\"http://www.smogon.com/bw/articles/bw_tiers\">What do 'OU', 'UU', etc mean?</a><br />" +
			"- <a href=\"http://www.smogon.com/xyhub/tiers\">What are the rules for each format? What is 'Sleep Clause'?</a>"
		);
	},

	mentoring: 'smogintro',
	smogonintro: 'smogintro',
	smogintro: function (target, room, user) {
		if (!this.canBroadcast()) return;
		this.sendReplyBox(
			"Welcome to Smogon's official simulator! Here are some useful links to <a href=\"http://www.smogon.com/mentorship/\">Smogon\'s Mentorship Program</a> to help you get integrated into the community:<br />" +
			"- <a href=\"http://www.smogon.com/mentorship/primer\">Smogon Primer: A brief introduction to Smogon's subcommunities</a><br />" +
			"- <a href=\"http://www.smogon.com/mentorship/introductions\">Introduce yourself to Smogon!</a><br />" +
			"- <a href=\"http://www.smogon.com/mentorship/profiles\">Profiles of current Smogon Mentors</a><br />" +
			"- <a href=\"http://mibbit.com/#mentor@irc.synirc.net\">#mentor: the Smogon Mentorship IRC channel</a>"
		);
	},

	calculator: 'calc',
	calc: function (target, room, user) {
		if (!this.canBroadcast()) return;
		this.sendReplyBox(
			"Pokemon Showdown! damage calculator. (Courtesy of Honko)<br />" +
			"- <a href=\"http://pokemonshowdown.com/damagecalc/\">Damage Calculator</a>"
		);
	},

	cap: function (target, room, user) {
		if (!this.canBroadcast()) return;
		this.sendReplyBox(
			"An introduction to the Create-A-Pokemon project:<br />" +
			"- <a href=\"http://www.smogon.com/cap/\">CAP project website and description</a><br />" +
			"- <a href=\"http://www.smogon.com/forums/showthread.php?t=48782\">What Pokemon have been made?</a><br />" +
			"- <a href=\"http://www.smogon.com/forums/showthread.php?t=3464513\">Talk about the metagame here</a><br />" +
			"- <a href=\"http://www.smogon.com/forums/showthread.php?t=3466826\">Practice BW CAP teams</a>"
		);
	},

	gennext: function (target, room, user) {
		if (!this.canBroadcast()) return;
		this.sendReplyBox(
			"NEXT (also called Gen-NEXT) is a mod that makes changes to the game:<br />" +
			"- <a href=\"https://github.com/Zarel/Pokemon-Showdown/blob/master/mods/gennext/README.md\">README: overview of NEXT</a><br />" +
			"Example replays:<br />" +
			"- <a href=\"http://replay.pokemonshowdown.com/gennextou-120689854\">Zergo vs Mr Weegle Snarf</a><br />" +
			"- <a href=\"http://replay.pokemonshowdown.com/gennextou-130756055\">NickMP vs Khalogie</a>"
		);
	},

	om: 'othermetas',
	othermetas: function (target, room, user) {
		if (!this.canBroadcast()) return;
		target = toId(target);
		var buffer = "";
		var matched = false;
		if (!target || target === 'all') {
			matched = true;
			buffer += "- <a href=\"http://www.smogon.com/forums/forums/206/\">Other Metagames Forum</a><br />";
			if (target !== 'all') {
				buffer += "- <a href=\"http://www.smogon.com/forums/threads/3505031/\">Other Metagames Index</a><br />";
				buffer += "- <a href=\"http://www.smogon.com/forums/threads/3507466/\">Sample teams for entering Other Metagames</a><br />";
			}
		}
		if (target === 'all' || target === 'omofthemonth' || target === 'omotm' || target === 'month') {
			matched = true;
			buffer += "- <a href=\"http://www.smogon.com/forums/threads/3481155/\">OM of the Month</a><br />";
		}
		if (target === 'all' || target === 'pokemonthrowback' || target === 'throwback') {
			matched = true;
			buffer += "- <a href=\"http://www.smogon.com/forums/threads/3510401/\">Pokémon Throwback</a><br />";
		}
		if (target === 'all' || target === 'balancedhackmons' || target === 'bh') {
			matched = true;
			buffer += "- <a href=\"http://www.smogon.com/forums/threads/3489849/\">Balanced Hackmons</a><br />";
			if (target !== 'all') {
				buffer += "- <a href=\"http://www.smogon.com/forums/threads/3510149/\">Balanced Hackmons Threatlist</a><br />";
				buffer += "- <a href=\"http://www.smogon.com/forums/threads/3499973/\">Balanced Hackmons Mentoring Program</a><br />";
			}
		}
		if (target === 'all' || target === '1v1') {
			matched = true;
			buffer += "- <a href=\"http://www.smogon.com/forums/threads/3496773/\">1v1</a><br />";
		}
		if (target === 'all' || target === 'oumonotype' || target === 'monotype') {
			matched = true;
			buffer += "- <a href=\"http://www.smogon.com/forums/threads/3493087/\">OU Monotype</a><br />";
			if (target !== 'all') {
				buffer += "- <a href=\"http://www.smogon.com/forums/threads/3507565/\">OU Monotype Viability Rankings</a><br />";
			}
		}
		if (target === 'all' || target === 'tiershift' || target === 'ts') {
			matched = true;
			buffer += "- <a href=\"http://www.smogon.com/forums/threads/3508369/\">Tier Shift</a><br />";
		}
		if (target === 'all' || target === 'almostanyability' || target === 'aaa') {
			matched = true;
			buffer += "- <a href=\"http://www.smogon.com/forums/threads/3495737/\">Almost Any Ability</a><br />";
		}
		if (target === 'all' || target === 'stabmons') {
			matched = true;
			buffer += "- <a href=\"http://www.smogon.com/forums/threads/3493081/\">STABmons</a><br />";
			if (target !== 'all') {
				buffer += "- <a href=\"http://www.smogon.com/forums/threads/3510465/\">STABmons Threatlist</a><br />";
			}
		}
		if (target === 'all' || target === 'skybattles' || target === 'skybattle') {
			matched = true;
			buffer += "- <a href=\"http://www.smogon.com/forums/threads/3493601/\">Sky Battles</a><br />";
		}
		if (target === 'all' || target === 'inversebattle' || target === 'inverse') {
			matched = true;
			buffer += "- <a href=\"http://www.smogon.com/forums/threads/3492433/\">Inverse Battle</a><br />";
		}
		if (target === 'all' || target === 'hackmons' || target === 'ph') {
			matched = true;
			buffer += "- <a href=\"http://www.smogon.com/forums/threads/3500418/\">Hackmons</a><br />";
		}
		if (target === 'middlecup' || target === 'mc') {
			matched = true;
			buffer += "- <a href=\"http://www.smogon.com/forums/threads/3494887/\">Middle Cup</a><br />";
		}
		if (target === 'glitchmons') {
			matched = true;
			buffer += "- <a href=\"http://www.smogon.com/forums/threads/3467120/\">Glitchmons</a><br />";
		}
		if (!matched) {
			return this.sendReply("The Other Metas entry '" + target + "' was not found. Try /othermetas or /om for general help.");
		}
		this.sendReplyBox(buffer);
	},

	roomhelp: function (target, room, user) {
		if (room.id === 'lobby' || room.battle) return this.sendReply("This command is too spammy for lobby/battles.");
		if (!this.canBroadcast()) return;
		this.sendReplyBox(
			"Room drivers (%) can use:<br />" +
			"- /warn OR /k <em>username</em>: warn a user and show the Pokemon Showdown rules<br />" +
			"- /mute OR /m <em>username</em>: 7 minute mute<br />" +
			"- /hourmute OR /hm <em>username</em>: 60 minute mute<br />" +
			"- /unmute <em>username</em>: unmute<br />" +
			"- /announce OR /wall <em>message</em>: make an announcement<br />" +
			"- /modlog <em>username</em>: search the moderator log of the room<br />" +
			"- /modnote <em>note</em>: adds a moderator note that can be read through modlog<br />" +
			"<br />" +
			"Room moderators (@) can also use:<br />" +
			"- /roomban OR /rb <em>username</em>: bans user from the room<br />" +
			"- /roomunban <em>username</em>: unbans user from the room<br />" +
			"- /roomvoice <em>username</em>: appoint a room voice<br />" +
			"- /roomdevoice <em>username</em>: remove a room voice<br />" +
			"- /modchat <em>[off/autoconfirmed/+]</em>: set modchat level<br />" +
			"<br />" +
			"Room owners (#) can also use:<br />" +
			"- /roomintro <em>intro</em>: sets the room introduction that will be displayed for all users joining the room<br />" +
			"- /rules <em>rules link</em>: set the room rules link seen when using /rules<br />" +
			"- /roommod, /roomdriver <em>username</em>: appoint a room moderator/driver<br />" +
			"- /roomdemod, /roomdedriver <em>username</em>: remove a room moderator/driver<br />" +
			"- /modchat <em>[%/@/#]</em>: set modchat level<br />" +
			"- /declare <em>message</em>: make a large blue declaration to the room<br />" +
<<<<<<< HEAD
			"- /welcomemessage <em>set/motd/delete, message</em>: sets a welcome message for the room<br />" +
=======
			"- !htmlbox <em>HTML code</em>: broadcasts a box of HTML code to the room<br />" +
			"- !showimage <em>[url], [width], [height]</em>: shows an image to the room<br />" +
>>>>>>> 8728321d
			"</div>"
		);
	},

	restarthelp: function (target, room, user) {
		if (room.id === 'lobby' && !this.can('lockdown')) return false;
		if (!this.canBroadcast()) return;
		this.sendReplyBox(
			"The server is restarting. Things to know:<br />" +
			"- We wait a few minutes before restarting so people can finish up their battles<br />" +
			"- The restart itself will take around 0.6 seconds<br />" +
			"- Your ladder ranking and teams will not change<br />" +
			"- We are restarting to update Pokémon Showdown to a newer version"
		);
	},

	rule: 'rules',
	rules: function (target, room, user) {
		if (!target) {
			if (!this.canBroadcast()) return;
			this.sendReplyBox("Please follow the rules:<br />" +
				(room.rulesLink ? "- <a href=\"" + Tools.escapeHTML(room.rulesLink) + "\">" + Tools.escapeHTML(room.title) + " room rules</a><br />" : "") +
				"- <a href=\"http://pokemonshowdown.com/rules\">" + (room.rulesLink ? "Global rules" : "Rules") + "</a>");
			return;
		}
		if (!this.can('roommod', null, room)) return;
		if (target.length > 80) {
			return this.sendReply("Error: Room rules link is too long (must be under 80 characters). You can use a URL shortener to shorten the link.");
		}

		room.rulesLink = target.trim();
		this.sendReply("(The room rules link is now: " + target + ")");

		if (room.chatRoomData) {
			room.chatRoomData.rulesLink = room.rulesLink;
			Rooms.global.writeChatRoomData();
		}
	},

	faq: function (target, room, user) {
		if (!this.canBroadcast()) return;
		target = target.toLowerCase();
		var buffer = "";
		var matched = false;
		if (!target || target === 'all') {
			matched = true;
			buffer += "<a href=\"http://www.smogon.com/sim/faq\">Frequently Asked Questions</a><br />";
		}
		if (target === 'all' || target === 'deviation') {
			matched = true;
			buffer += "<a href=\"http://www.smogon.com/sim/faq#deviation\">Why did this user gain or lose so many points?</a><br />";
		}
		if (target === 'all' || target === 'doubles' || target === 'triples' || target === 'rotation') {
			matched = true;
			buffer += "<a href=\"http://www.smogon.com/sim/faq#doubles\">Can I play doubles/triples/rotation battles here?</a><br />";
		}
		if (target === 'all' || target === 'randomcap') {
			matched = true;
			buffer += "<a href=\"http://www.smogon.com/sim/faq#randomcap\">What is this fakemon and what is it doing in my random battle?</a><br />";
		}
		if (target === 'all' || target === 'restarts') {
			matched = true;
			buffer += "<a href=\"http://www.smogon.com/sim/faq#restarts\">Why is the server restarting?</a><br />";
		}
		if (target === 'all' || target === 'staff') {
			matched = true;
			buffer += "<a href=\"http://www.smogon.com/sim/staff_faq\">Staff FAQ</a><br />";
		}
		if (target === 'all' || target === 'autoconfirmed' || target === 'ac') {
			matched = true;
			buffer += "A user is autoconfirmed when they have won at least one rated battle and have been registered for a week or longer.<br />";
		}
		if (!matched) {
			return this.sendReply("The FAQ entry '" + target + "' was not found. Try /faq for general help.");
		}
		this.sendReplyBox(buffer);
	},

	banlists: 'tiers',
	tier: 'tiers',
	tiers: function (target, room, user) {
		if (!this.canBroadcast()) return;
		target = toId(target);
		var buffer = "";
		var matched = false;
		if (!target || target === 'all') {
			matched = true;
			buffer += "- <a href=\"http://www.smogon.com/tiers/\">Smogon Tiers</a><br />";
			buffer += "- <a href=\"http://www.smogon.com/forums/threads/tiering-faq.3498332/\">Tiering FAQ</a><br />";
			buffer += "- <a href=\"http://www.smogon.com/xyhub/tiers\">The banlists for each tier</a><br />";
		}
		if (target === 'all' || target === 'ubers' || target === 'uber') {
			matched = true;
			buffer += "- <a href=\"http://www.smogon.com/forums/threads/3496305/\">Ubers Viability Ranking Thread</a><br />";
		}
		if (target === 'all' || target === 'overused' || target === 'ou') {
			matched = true;
			buffer += "- <a href=\"http://www.smogon.com/forums/threads/3509824/\">np: OU Stage 4</a><br />";
			buffer += "- <a href=\"http://www.smogon.com/forums/threads/3502428/\">OU Viability Ranking Thread</a><br />";
			buffer += "- <a href=\"http://www.smogon.com/forums/threads/3491371/\">Official OU Banlist</a><br />";
		}
		if (target === 'all' || target === 'underused' || target === 'uu') {
			matched = true;
			buffer += "- <a href=\"http://www.smogon.com/forums/threads/3508311/\">np: UU Stage 2</a><br />";
			buffer += "- <a href=\"http://www.smogon.com/forums/threads/3500340/\">UU Viability Ranking Thread</a><br />";
			buffer += "- <a href=\"http://www.smogon.com/forums/threads/3502698/#post-5323505\">Official UU Banlist</a><br />";
		}
		if (target === 'all' || target === 'rarelyused' || target === 'ru') {
			matched = true;
			buffer += "- <a href=\"http://www.smogon.com/forums/threads/3510066/\">np: RU Stage 2</a><br />";
			buffer += "- <a href=\"http://www.smogon.com/forums/threads/3506500/\">RU Viability Ranking Thread</a><br />";
		}
		if (target === 'all' || target === 'neverused' || target === 'nu') {
			matched = true;
			buffer += "- <a href=\"http://www.smogon.com/forums/threads/3506287/\">np: NU (beta)</a><br />";
			buffer += "- <a href=\"http://www.smogon.com/forums/threads/3509494/\">NU Viability Ranking Thread</a><br />";
		}
		if (target === 'all' || target === 'littlecup' || target === 'lc') {
			matched = true;
			buffer += "- <a href=\"http://www.smogon.com/forums/threads/3496013/\">LC Viability Ranking Thread</a><br />";
			buffer += "- <a href=\"http://www.smogon.com/forums/threads/3490462/\">Official LC Banlist</a><br />";
		}
		if (target === 'all' || target === 'doubles') {
			matched = true;
			buffer += "- <a href=\"http://www.smogon.com/forums/threads/3509279/\">np: Doubles Stage 3.5</a><br />";
			buffer += "- <a href=\"http://www.smogon.com/forums/threads/3496306/\">Doubles Viability Ranking Thread</a><br />";
			buffer += "- <a href=\"http://www.smogon.com/forums/threads/3498688/\">Official Doubles Banlist</a><br />";
		}
		if (!matched) {
			return this.sendReply("The Tiers entry '" + target + "' was not found. Try /tiers for general help.");
		}
		this.sendReplyBox(buffer);
	},

	analysis: 'smogdex',
	strategy: 'smogdex',
	smogdex: function (target, room, user) {
		if (!this.canBroadcast()) return;

		var targets = target.split(',');
		if (toId(targets[0]) === 'previews') return this.sendReplyBox("<a href=\"http://www.smogon.com/forums/threads/sixth-generation-pokemon-analyses-index.3494918/\">Generation 6 Analyses Index</a>, brought to you by <a href=\"http://www.smogon.com\">Smogon University</a>");
		var pokemon = Tools.getTemplate(targets[0]);
		var item = Tools.getItem(targets[0]);
		var move = Tools.getMove(targets[0]);
		var ability = Tools.getAbility(targets[0]);
		var atLeastOne = false;
		var generation = (targets[1] || 'xy').trim().toLowerCase();
		var genNumber = 6;
		// var doublesFormats = {'vgc2012':1, 'vgc2013':1, 'vgc2014':1, 'doubles':1};
		var doublesFormats = {};
		var doublesFormat = (!targets[2] && generation in doublesFormats)? generation : (targets[2] || '').trim().toLowerCase();
		var doublesText = '';
		if (generation === 'xy' || generation === 'xy' || generation === '6' || generation === 'six') {
			generation = 'xy';
		} else if (generation === 'bw' || generation === 'bw2' || generation === '5' || generation === 'five') {
			generation = 'bw';
			genNumber = 5;
		} else if (generation === 'dp' || generation === 'dpp' || generation === '4' || generation === 'four') {
			generation = 'dp';
			genNumber = 4;
		} else if (generation === 'adv' || generation === 'rse' || generation === 'rs' || generation === '3' || generation === 'three') {
			generation = 'rs';
			genNumber = 3;
		} else if (generation === 'gsc' || generation === 'gs' || generation === '2' || generation === 'two') {
			generation = 'gs';
			genNumber = 2;
		} else if(generation === 'rby' || generation === 'rb' || generation === '1' || generation === 'one') {
			generation = 'rb';
			genNumber = 1;
		} else {
			generation = 'xy';
		}
		if (doublesFormat !== '') {
			// Smogon only has doubles formats analysis from gen 5 onwards.
			if (!(generation in {'bw':1, 'xy':1}) || !(doublesFormat in doublesFormats)) {
				doublesFormat = '';
			} else {
				doublesText = {'vgc2012':"VGC 2012", 'vgc2013':"VGC 2013", 'vgc2014':"VGC 2014", 'doubles':"Doubles"}[doublesFormat];
				doublesFormat = '/' + doublesFormat;
			}
		}

		// Pokemon
		if (pokemon.exists) {
			atLeastOne = true;
			if (genNumber < pokemon.gen) {
				return this.sendReplyBox("" + pokemon.name + " did not exist in " + generation.toUpperCase() + "!");
			}
			// if (pokemon.tier === 'CAP') generation = 'cap';
			if (pokemon.tier === 'CAP') return this.sendReply("CAP is not currently supported by Smogon Strategic Pokedex.");

			var illegalStartNums = {'351':1, '421':1, '487':1, '493':1, '555':1, '647':1, '648':1, '649':1, '681':1};
			if (pokemon.isMega || pokemon.num in illegalStartNums) pokemon = Tools.getTemplate(pokemon.baseSpecies);
			var poke = pokemon.name.toLowerCase().replace(/\ /g, '_').replace(/[^a-z0-9\-\_]+/g, '');

			this.sendReplyBox("<a href=\"http://www.smogon.com/dex/" + generation + "/pokemon/" + poke + doublesFormat + "\">" + generation.toUpperCase() + " " + doublesText + " " + pokemon.name + " analysis</a>, brought to you by <a href=\"http://www.smogon.com\">Smogon University</a>");
		}

		// Item
		if (item.exists && genNumber > 1 && item.gen <= genNumber) {
			atLeastOne = true;
			var itemName = item.name.toLowerCase().replace(' ', '_');
			this.sendReplyBox("<a href=\"http://www.smogon.com/dex/" + generation + "/items/" + itemName + "\">" + generation.toUpperCase() + " " + item.name + " item analysis</a>, brought to you by <a href=\"http://www.smogon.com\">Smogon University</a>");
		}

		// Ability
		if (ability.exists && genNumber > 2 && ability.gen <= genNumber) {
			atLeastOne = true;
			var abilityName = ability.name.toLowerCase().replace(' ', '_');
			this.sendReplyBox("<a href=\"http://www.smogon.com/dex/" + generation + "/abilities/" + abilityName + "\">" + generation.toUpperCase() + " " + ability.name + " ability analysis</a>, brought to you by <a href=\"http://www.smogon.com\">Smogon University</a>");
		}

		// Move
		if (move.exists && move.gen <= genNumber) {
			atLeastOne = true;
			var moveName = move.name.toLowerCase().replace(' ', '_');
			this.sendReplyBox("<a href=\"http://www.smogon.com/dex/" + generation + "/moves/" + moveName + "\">" + generation.toUpperCase() + " " + move.name + " move analysis</a>, brought to you by <a href=\"http://www.smogon.com\">Smogon University</a>");
		}

		if (!atLeastOne) {
			return this.sendReplyBox("Pokemon, item, move, or ability not found for generation " + generation.toUpperCase() + ".");
		}
	},

	/*********************************************************
	 * Miscellaneous commands
	 *********************************************************/

	potd: function (target, room, user) {
		if (!this.can('potd')) return false;

		Config.potd = target;
		Simulator.SimulatorProcess.eval('Config.potd = \'' + toId(target) + '\'');
		if (target) {
			if (Rooms.lobby) Rooms.lobby.addRaw("<div class=\"broadcast-blue\"><b>The Pokemon of the Day is now " + target + "!</b><br />This Pokemon will be guaranteed to show up in random battles.</div>");
			this.logModCommand("The Pokemon of the Day was changed to " + target + " by " + user.name + ".");
		} else {
			if (Rooms.lobby) Rooms.lobby.addRaw("<div class=\"broadcast-blue\"><b>The Pokemon of the Day was removed!</b><br />No pokemon will be guaranteed in random battles.</div>");
			this.logModCommand("The Pokemon of the Day was removed by " + user.name + ".");
		}
	},

	roll: 'dice',
	dice: function (target, room, user) {
		if (!target) return this.parse('/help dice');
		if (!this.canBroadcast()) return;
		var d = target.indexOf("d");
		if (d != -1) {
			var num = parseInt(target.substring(0, d));
			var faces;
			if (target.length > d) faces = parseInt(target.substring(d + 1));
			if (isNaN(num)) num = 1;
			if (isNaN(faces)) return this.sendReply("The number of faces must be a valid integer.");
			if (faces < 1 || faces > 1000) return this.sendReply("The number of faces must be between 1 and 1000");
			if (num < 1 || num > 20) return this.sendReply("The number of dice must be between 1 and 20");
			var rolls = [];
			var total = 0;
			for (var i = 0; i < num; ++i) {
				rolls[i] = (Math.floor(faces * Math.random()) + 1);
				total += rolls[i];
			}
			return this.sendReplyBox("Random number " + num + "x(1 - " + faces + "): " + rolls.join(", ") + "<br />Total: " + total);
		}
		if (target && isNaN(target) || target.length > 21) return this.sendReply("The max roll must be a number under 21 digits.");
		var maxRoll = (target)? target : 6;
		var rand = Math.floor(maxRoll * Math.random()) + 1;
		return this.sendReplyBox("Random number (1 - " + maxRoll + "): " + rand);
	},

	pick: 'pickrandom',
	pickrandom: function (target, room, user) {
		var options = target.split(',');
		if (options.length < 2) return this.parse('/help pick');
		if (!this.canBroadcast()) return false;
		return this.sendReplyBox('<em>We randomly picked:</em> ' + Tools.escapeHTML(options.sample().trim()));
	},

	register: function () {
		if (!this.canBroadcast()) return;
		this.sendReplyBox('You will be prompted to register upon winning a rated battle. Alternatively, there is a register button in the <button name="openOptions"><i class="icon-cog"></i> Options</button> menu in the upper right.');
	},

	lobbychat: function (target, room, user, connection) {
		if (!Rooms.lobby) return this.popupReply("This server doesn't have a lobby.");
		target = toId(target);
		if (target === 'off') {
			user.leaveRoom(Rooms.lobby, connection.socket);
			connection.send('|users|');
			this.sendReply("You are now blocking lobby chat.");
		} else {
			user.joinRoom(Rooms.lobby, connection);
			this.sendReply("You are now receiving lobby chat.");
		}
	},

	showimage: function (target, room, user) {
		if (!target) return this.parse('/help showimage');
		if (!this.can('declare', null, room)) return false;
		if (!this.canBroadcast()) return;

		targets = target.split(',');
		if (targets.length != 3) {
			return this.parse('/help showimage');
		}

		this.sendReply('|raw|<img src="' + Tools.escapeHTML(targets[0]) + '" alt="" width="' + toId(targets[1]) + '" height="' + toId(targets[2]) + '" />');
	},

	htmlbox: function (target, room, user) {
		if (!target) return this.parse('/help htmlbox');
		if (!this.can('declare', null, room)) return;
		if (!this.canHTML(target)) return;
		if (!this.canBroadcast('!htmlbox')) return;

		this.sendReplyBox(target);
	},

	a: function (target, room, user) {
		if (!this.can('rawpacket')) return false;
		// secret sysop command
		room.add(target);
	},

	/*********************************************************
	 * Help commands
	 *********************************************************/

	commands: 'help',
	h: 'help',
	'?': 'help',
	help: function (target, room, user) {
		target = target.toLowerCase();
		var matched = false;
		if (target === 'all' || target === 'msg' || target === 'pm' || target === 'whisper' || target === 'w') {
			matched = true;
			this.sendReply("/msg OR /whisper OR /w [username], [message] - Send a private message.");
		}
		if (target === 'all' || target === 'r' || target === 'reply') {
			matched = true;
			this.sendReply("/reply OR /r [message] - Send a private message to the last person you received a message from, or sent a message to.");
		}
		if (target === 'all' || target === 'rating' || target === 'ranking' || target === 'rank' || target === 'ladder') {
			matched = true;
			this.sendReply("/rating - Get your own rating.");
			this.sendReply("/rating [username] - Get user's rating.");
		}
		if (target === 'all' || target === 'nick') {
			matched = true;
			this.sendReply("/nick [new username] - Change your username.");
		}
		if (target === 'all' || target === 'avatar') {
			matched = true;
			this.sendReply("/avatar [new avatar number] - Change your trainer sprite.");
		}
		if (target === 'all' || target === 'whois' || target === 'alts' || target === 'ip' || target === 'rooms') {
			matched = true;
			this.sendReply("/whois - Get details on yourself: alts, group, IP address, and rooms.");
			this.sendReply("/whois [username] - Get details on a username: alts (Requires: % @ & ~), group, IP address (Requires: @ & ~), and rooms.");
		}
		if (target === 'all' || target === 'data') {
			matched = true;
			this.sendReply("/data [pokemon/item/move/ability] - Get details on this pokemon/item/move/ability/nature.");
			this.sendReply("!data [pokemon/item/move/ability] - Show everyone these details. Requires: + % @ & ~");
		}
		if (target === 'all' || target === 'details' || target === 'dt') {
			matched = true;
			this.sendReply("/details [pokemon] - Get additional details on this pokemon/item/move/ability/nature.");
			this.sendReply("!details [pokemon] - Show everyone these details. Requires: + % @ & ~");
		}
		if (target === 'all' || target === 'analysis') {
			matched = true;
			this.sendReply("/analysis [pokemon], [generation] - Links to the Smogon University analysis for this Pokemon in the given generation.");
			this.sendReply("!analysis [pokemon], [generation] - Shows everyone this link. Requires: + % @ & ~");
		}
		if (target === 'all' || target === 'groups') {
			matched = true;
			this.sendReply("/groups - Explains what the + % @ & next to people's names mean.");
			this.sendReply("!groups - Show everyone that information. Requires: + % @ & ~");
		}
		if (target === 'all' || target === 'opensource') {
			matched = true;
			this.sendReply("/opensource - Links to PS's source code repository.");
			this.sendReply("!opensource - Show everyone that information. Requires: + % @ & ~");
		}
		if (target === 'all' || target === 'avatars') {
			matched = true;
			this.sendReply("/avatars - Explains how to change avatars.");
			this.sendReply("!avatars - Show everyone that information. Requires: + % @ & ~");
		}
		if (target === 'all' || target === 'intro') {
			matched = true;
			this.sendReply("/intro - Provides an introduction to competitive pokemon.");
			this.sendReply("!intro - Show everyone that information. Requires: + % @ & ~");
		}
		if (target === 'all' || target === 'cap') {
			matched = true;
			this.sendReply("/cap - Provides an introduction to the Create-A-Pokemon project.");
			this.sendReply("!cap - Show everyone that information. Requires: + % @ & ~");
		}
		if (target === 'all' || target === 'om') {
			matched = true;
			this.sendReply("/om - Provides links to information on the Other Metagames.");
			this.sendReply("!om - Show everyone that information. Requires: + % @ & ~");
		}
		if (target === 'all' || target === 'learn' || target === 'learnset' || target === 'learnall') {
			matched = true;
			this.sendReply("/learn [pokemon], [move, move, ...] - Displays how a Pokemon can learn the given moves, if it can at all.");
			this.sendReply("!learn [pokemon], [move, move, ...] - Show everyone that information. Requires: + % @ & ~");
		}
		if (target === 'all' || target === 'calc' || target === 'calculator') {
			matched = true;
			this.sendReply("/calc - Provides a link to a damage calculator");
			this.sendReply("!calc - Shows everyone a link to a damage calculator. Requires: + % @ & ~");
		}
		if (target === 'all' || target === 'blockchallenges' || target === 'idle') {
			matched = true;
			this.sendReply("/blockchallenges - Blocks challenges so no one can challenge you. Deactivate it with /back.");
		}
		if (target === 'all' || target === 'allowchallenges' || target === 'back') {
			matched = true;
			this.sendReply("/back - Unlocks challenges so you can be challenged again. Deactivate it with /away.");
		}
		if (target === 'all' || target === 'faq') {
			matched = true;
			this.sendReply("/faq [theme] - Provides a link to the FAQ. Add deviation, doubles, randomcap, restart, or staff for a link to these questions. Add all for all of them.");
			this.sendReply("!faq [theme] - Shows everyone a link to the FAQ. Add deviation, doubles, randomcap, restart, or staff for a link to these questions. Add all for all of them. Requires: + % @ & ~");
		}
		if (target === 'all' || target === 'highlight') {
			matched = true;
			this.sendReply("Set up highlights:");
			this.sendReply("/highlight add, word - add a new word to the highlight list.");
			this.sendReply("/highlight list - list all words that currently highlight you.");
			this.sendReply("/highlight delete, word - delete a word from the highlight list.");
			this.sendReply("/highlight delete - clear the highlight list");
		}
		if (target === 'all' || target === 'timestamps') {
			matched = true;
			this.sendReply("Set your timestamps preference:");
			this.sendReply("/timestamps [all|lobby|pms], [minutes|seconds|off]");
			this.sendReply("all - change all timestamps preferences, lobby - change only lobby chat preferences, pms - change only PM preferences");
			this.sendReply("off - set timestamps off, minutes - show timestamps of the form [hh:mm], seconds - show timestamps of the form [hh:mm:ss]");
		}
		if (target === 'all' || target === 'effectiveness' || target === 'matchup' || target === 'eff' || target === 'type') {
			matched = true;
			this.sendReply("/effectiveness OR /matchup OR /eff OR /type [attack], [defender] - Provides the effectiveness of a move or type on another type or a Pokémon.");
			this.sendReply("!effectiveness OR /matchup OR !eff OR !type [attack], [defender] - Shows everyone the effectiveness of a move or type on another type or a Pokémon.");
		}
		if (target === 'all' || target === 'dexsearch' || target === 'dsearch' || target === 'ds') {
			matched = true;
			this.sendReply("/dexsearch [type], [move], [move], ... - Searches for Pokemon that fulfill the selected criteria.");
			this.sendReply("Search categories are: type, tier, color, moves, ability, gen.");
			this.sendReply("Valid colors are: green, red, blue, white, brown, yellow, purple, pink, gray and black.");
			this.sendReply("Valid tiers are: Uber/OU/BL/UU/BL2/RU/BL3/NU/LC/CAP.");
			this.sendReply("Types must be followed by ' type', e.g., 'dragon type'.");
			this.sendReply("Parameters can be excluded through the use of '!', e.g., '!water type' excludes all water types.");
			this.sendReply("The parameter 'mega' can be added to search for Mega Evolutions only, and the parameters 'FE' or 'NFE' can be added to search fully or not-fully evolved Pokemon only.");
			this.sendReply("The order of the parameters does not matter.");
		}
		if (target === 'all' || target === 'dice' || target === 'roll') {
			matched = true;
			this.sendReply("/dice [optional max number] - Randomly picks a number between 1 and 6, or between 1 and the number you choose.");
			this.sendReply("/dice [number of dice]d[number of sides] - Simulates rolling a number of dice, e.g., /dice 2d4 simulates rolling two 4-sided dice.");
		}
		if (target === 'all' || target === 'pick' || target === 'pickrandom') {
			matched = true;
			this.sendReply("/pick [option], [option], ... - Randomly selects an item from a list containing 2 or more elements.");
		}
		if (target === 'all' || target === 'join') {
			matched = true;
			this.sendReply("/join [roomname] - Attempts to join the room [roomname].");
		}
		if (target === 'all' || target === 'ignore') {
			matched = true;
			this.sendReply("/ignore [user] - Ignores all messages from the user [user].");
			this.sendReply("Note that staff messages cannot be ignored.");
		}
		if (target === 'all' || target === 'invite') {
			matched = true;
			this.sendReply("/invite [username], [roomname] - Invites the player [username] to join the room [roomname].");
		}
		if (target === 'all' || target === 'profile') {
			matched = true;
			this.sendReply("/profile [username] - Shows infomation about the user.");
		}
		if (target === 'all' || target === 'about' || target === 'setabout') {
			matched = true;
			this.sendReply("/about [information] - Set a description about you for your profile.");
		}
		if (target === 'all' || target === 'transfermoney' || target === 'transferbuck' || target === 'transferbucks') {
			matched = true;
			this.sendReply("/transfermoney [username], [amount] - Transfer a certain amount of money to another user.");
		}
		if (target === 'all' || target === 'buy') {
			matched = true;
			this.sendReply("/buy [command] - Buys something from the shop.");
		}
		if (target === 'all' || target === 'poll') {
			matched = true;
			this.sendReply("/poll [question], [option], [option], etc. - Creates a poll.");
		}
		if (target === 'all' || target === 'vote') {
			matched = true;
			this.sendReply("/vote [option] - votes for the specified option in the poll.");
		}
		if (target === 'all' || target === 'regdate') {
			matched = true;
			this.sendReply("/regdate [username] - Shows registeration date of a user.");
		}
		if (target === 'all' || target === 'pmall' || target === 'masspm') {
			matched = true;
			this.sendReply("/pmall [message] - Sends a message to all users in the server.");
		}
		if (target === 'all' || target === 'tell') {
			matched = true;
			this.sendReply("/tell [username], [message] - Tells a message to a user.");
		}
		if (target === 'all' || target === 'customsymbol') {
			matched = true;
			this.sendReply("/customsymbol [symbol] - Changes your symbol (usergroup) to the specified symbol. The symbol can only be one character.");
		}
		if (target === 'all' || target === 'urbandefine' || target === 'ud') {
			matched = true;
			this.sendReply("/urbandefine [phrase] - Looks up this phrase on urbandictionary.com.");
		}
		if (target === 'all' || target === 'define' || target === 'def') {
			matched = true;
			this.sendReply("/define [word] - Looks up this word on the internet.");
		}
		if (target === 'all' || target === 'emoticon' || target === 'emoticons') {
			matched = true;
			this.sendReply("/emoticons - Displays all emoticons available.");
		}
		if (target === '%' || target === 'lock' || target === 'l') {
			matched = true;
			this.sendReply("/lock OR /l [username], [reason] - Locks the user from talking in all chats. Requires: % @ & ~");
		}
		if (target === '%' || target === 'unlock') {
			matched = true;
			this.sendReply("/unlock [username] - Unlocks the user. Requires: % @ & ~");
		}
		if (target === '%' || target === 'redirect' || target === 'redir') {
			matched = true;
			this.sendReply("/redirect OR /redir [username], [roomname] - Attempts to redirect the user [username] to the room [roomname]. Requires: % @ & ~");
		}
		if (target === '%' || target === 'modnote') {
			matched = true;
			this.sendReply("/modnote [note] - Adds a moderator note that can be read through modlog. Requires: % @ & ~");
		}
		if (target === '%' || target === 'forcerename' || target === 'fr') {
			matched = true;
			this.sendReply("/forcerename OR /fr [username], [reason] - Forcibly change a user's name and shows them the [reason]. Requires: % @ & ~");
		}
		if (target === '@' || target === 'roomban' || target === 'rb') {
			matched = true;
			this.sendReply("/roomban [username] - Bans the user from the room you are in. Requires: @ & ~");
		}
		if (target === '@' || target === 'roomunban') {
			matched = true;
			this.sendReply("/roomunban [username] - Unbans the user from the room you are in. Requires: @ & ~");
		}
		if (target === '@' || target === 'ban' || target === 'b') {
			matched = true;
			this.sendReply("/ban OR /b [username], [reason] - Kick user from all rooms and ban user's IP address with reason. Requires: @ & ~");
		}
		if (target === '@' || target === '#' || target === 'roompromote') {
			matched = true;
			this.sendReply("/roompromote [username], [group] - Promotes the user to the specified group or next ranked group. Requires: @ # & ~");
		}
		if (target === '@' || target === '#' || target === 'roomdemote') {
			matched = true;
			this.sendReply("/roomdemote [username], [group] - Demotes the user to the specified group or previous ranked group. Requires: @ # & ~");
		}
		if (target === '&' || target === 'banip') {
			matched = true;
			this.sendReply("/banip [ip] - Kick users on this IP or IP range from all rooms and bans it. Accepts wildcards to ban ranges. Requires: & ~");
		}
		if (target === '&' || target === 'unbanip') {
			matched = true;
			this.sendReply("/unbanip [ip] - Kick users on this IP or IP range from all rooms and bans it. Accepts wildcards to ban ranges. Requires: & ~");
		}
		if (target === '@' || target === 'unban') {
			matched = true;
			this.sendReply("/unban [username] - Unban a user. Requires: @ & ~");
		}
		if (target === '&' || target === 'unbanall') {
			matched = true;
			this.sendReply("/unbanall - Unban all IP addresses. Requires: & ~");
		}
		if (target === '%' || target === 'modlog') {
			matched = true;
			this.sendReply("/modlog [roomid|all], [n] - Roomid defaults to current room. If n is a number or omitted, display the last n lines of the moderator log. Defaults to 15. If n is not a number, search the moderator log for 'n' on room's log [roomid]. If you set [all] as [roomid], searches for 'n' on all rooms's logs. Requires: % @ & ~");
		}
		if (target === "%" || target === 'kickbattle ') {
			matched = true;
			this.sendReply("/kickbattle [username], [reason] - Kicks a user from a battle with reason. Requires: % @ & ~");
		}
		if (target === "%" || target === 'warn' || target === 'k') {
			matched = true;
			this.sendReply("/warn OR /k [username], [reason] - Warns a user showing them the Pokemon Showdown Rules and [reason] in an overlay. Requires: % @ & ~");
		}
		if (target === '%' || target === 'mute' || target === 'm') {
			matched = true;
			this.sendReply("/mute OR /m [username], [reason] - Mutes a user with reason for 7 minutes. Requires: % @ & ~");
		}
		if (target === '%' || target === 'hourmute' || target === 'hm') {
			matched = true;
			this.sendReply("/hourmute OR /hm [username], [reason] - Mutes a user with reason for an hour. Requires: % @ & ~");
		}
		if (target === '%' || target === 'unmute' || target === 'um') {
			matched = true;
			this.sendReply("/unmute [username] - Removes mute from user. Requires: % @ & ~");
		}
		if (target === '&' || target === 'promote') {
			matched = true;
			this.sendReply("/promote [username], [group] - Promotes the user to the specified group or next ranked group. Requires: & ~");
		}
		if (target === '&' || target === 'demote') {
			matched = true;
			this.sendReply("/demote [username], [group] - Demotes the user to the specified group or previous ranked group. Requires: & ~");
		}
		if (target === '&' || target === 'forcetie') {
			matched = true;
			this.sendReply("/forcetie - Forces the current match to tie. Requires: & ~");
		}
		if (target === '&' || target === 'showimage') {
			matched = true;
			this.sendReply("/showimage [url], [width], [height] - Show an image. Requires: & ~");
		}
		if (target === '&' || target === 'declare') {
			matched = true;
			this.sendReply("/declare [message] - Anonymously announces a message. Requires: & ~");
		}
		if (target === '~' || target === 'chatdeclare' || target === 'cdeclare') {
			matched = true;
			this.sendReply("/cdeclare [message] - Anonymously announces a message to all chatrooms on the server. Requires: ~");
		}
		if (target === '~' || target === 'globaldeclare' || target === 'gdeclare') {
			matched = true;
			this.sendReply("/globaldeclare [message] - Anonymously announces a message to every room on the server. Requires: ~");
		}
		if (target === '~' || target === 'htmlbox') {
			matched = true;
			this.sendReply("/htmlbox [message] - Displays a message, parsing HTML code contained. Requires: ~ # with global authority");
		}
		if (target === '%' || target === 'announce' || target === 'wall') {
			matched = true;
			this.sendReply("/announce OR /wall [message] - Makes an announcement. Requires: % @ & ~");
		}
		if (target === '@' || target === 'modchat') {
			matched = true;
			this.sendReply("/modchat [off/autoconfirmed/+/%/@/&/~] - Set the level of moderated chat. Requires: @ for off/autoconfirmed/+ options, & ~ for all the options");
		}
		if (target === '~' || target === 'hotpatch') {
			matched = true;
			this.sendReply("Hot-patching the game engine allows you to update parts of Showdown without interrupting currently-running battles. Requires: ~");
			this.sendReply("Hot-patching has greater memory requirements than restarting.");
			this.sendReply("/hotpatch chat - reload chat-commands.js");
			this.sendReply("/hotpatch battles - spawn new simulator processes");
			this.sendReply("/hotpatch formats - reload the tools.js tree, rebuild and rebroad the formats list, and also spawn new simulator processes");
		}
		if (target === '~' || target === 'lockdown') {
			matched = true;
			this.sendReply("/lockdown - locks down the server, which prevents new battles from starting so that the server can eventually be restarted. Requires: ~");
		}
		if (target === '~' || target === 'kill') {
			matched = true;
			this.sendReply("/kill - kills the server. Can't be done unless the server is in lockdown state. Requires: ~");
		}
		if (target === '~' || target === 'loadbanlist') {
			matched = true;
			this.sendReply("/loadbanlist - Loads the bans located at ipbans.txt. The command is executed automatically at startup. Requires: ~");
		}
		if (target === '~' || target === 'makechatroom') {
			matched = true;
			this.sendReply("/makechatroom [roomname] - Creates a new room named [roomname]. Requires: ~");
		}
		if (target === '~' || target === 'deregisterchatroom') {
			matched = true;
			this.sendReply("/deregisterchatroom [roomname] - Deletes room [roomname] after the next server restart. Requires: ~");
		}
		if (target === '~' || target === 'roomowner') {
			matched = true;
			this.sendReply("/roomowner [username] - Appoints [username] as a room owner. Removes official status. Requires: ~");
		}
		if (target === '~' || target === 'roomdeowner') {
			matched = true;
			this.sendReply("/roomdeowner [username] - Removes [username]'s status as a room owner. Requires: ~");
		}
		if (target === '~' || target === 'privateroom') {
			matched = true;
			this.sendReply("/privateroom [on/off] - Makes or unmakes a room private. Requires: ~");
		}
		if (target === 'all' || target === 'help' || target === 'h' || target === '?' || target === 'commands') {
			matched = true;
			this.sendReply("/help OR /h OR /? - Gives you help.");
		}
		if (target === '~' || target === 'givemoney' || target === 'givebuck' || target === 'givebucks') {
			matched = true;
			this.sendReply("/givemoney [username], [amount] - Gives money to a user. Requires: ~");
		}
		if (target === '~' || target === 'takemoney' || target === 'takebuck' || target === 'takebucks') {
			matched = true;
			this.sendReply("/takemoney [username], [amount] - Takes money from a user. Requires: ~");
		}
		if (target === '~' || target === 'sudo') {
			matched = true;
			this.sendReply("/sudo [username], [message/command] - Makes another player perform a command (or speak) as if they typed it in the chat box themselves. Requires: ~");
		}
		if (target === '~' || target === 'kick') {
			matched = true;
			this.sendReply("/kick [username] - Kicks a username from the room. Requires: ~");
		}
		if (target === '~' || target === 'control') {
			matched = true;
			this.sendReply("/control [username], [say/pm], [message/user that you want to pm to], [pm message] - Controls what the user says and pm. Requires: ~");
		}
		if (target === '~' || target === 'controlpanel' || target === 'cp') {
			matched = true;
			this.sendReply("/controlpanel - Displays settings to be editted by adminstration. Requires: ~");
		}
		if (target === '~' || target === 'clearall') {
			matched = true;
			this.sendReply("/clearall - Clears all messages in the room. Requires: ~");
		}
		if (!target) {
			this.sendReply("COMMANDS: /nick, /avatar, /rating, /whois, /msg, /reply, /ignore, /away, /back, /timestamps, /highlight");
			this.sendReply("INFORMATIONAL COMMANDS: /data, /dexsearch, /groups, /opensource, /avatars, /faq, /rules, /intro, /tiers, /othermetas, /learn, /analysis, /calc (replace / with ! to broadcast. (Requires: + % @ & ~))");
			this.sendReply("For details on all room commands, use /roomhelp");
			this.sendReply("For details on all commands, use /help all");
			if (user.group !== Config.groupsranking[0]) {
				this.sendReply("DRIVER COMMANDS: /warn, /mute, /unmute, /alts, /forcerename, /modlog, /lock, /unlock, /announce, /redirect");
				this.sendReply("MODERATOR COMMANDS: /ban, /unban, /ip");
				this.sendReply("LEADER COMMANDS: /declare, /forcetie, /forcewin, /promote, /demote, /banip, /unbanall");
				this.sendReply("For details on all moderator commands, use /help @");
			}
			this.sendReply("For details of a specific command, use something like: /help data");
		} else if (!matched) {
			this.sendReply("The command '" + target + "' was not found. Try /help for general help");
		}
	},

};<|MERGE_RESOLUTION|>--- conflicted
+++ resolved
@@ -958,12 +958,8 @@
 			"- /roomdemod, /roomdedriver <em>username</em>: remove a room moderator/driver<br />" +
 			"- /modchat <em>[%/@/#]</em>: set modchat level<br />" +
 			"- /declare <em>message</em>: make a large blue declaration to the room<br />" +
-<<<<<<< HEAD
-			"- /welcomemessage <em>set/motd/delete, message</em>: sets a welcome message for the room<br />" +
-=======
 			"- !htmlbox <em>HTML code</em>: broadcasts a box of HTML code to the room<br />" +
 			"- !showimage <em>[url], [width], [height]</em>: shows an image to the room<br />" +
->>>>>>> 8728321d
 			"</div>"
 		);
 	},
