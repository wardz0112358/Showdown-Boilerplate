# Showdown-Boilerplate

<<<<<<< HEAD
[![Build Status](https://travis-ci.org/CreaturePhil/Showdown-Boilerplate.svg)](https://travis-ci.org/CreaturePhil/Showdown-Boilerplate)
[![Dependency Status](https://david-dm.org/CreaturePhil/Showdown-Boilerplate.svg)](https://david-dm.org/CreaturePhil/Showdown-Boilerplate)
[![devDependency Status](https://david-dm.org/CreaturePhil/Showdown-Boilerplate/dev-status.svg)](https://david-dm.org/CreaturePhil/Showdown-Boilerplate#info=devDependencies)

Showdown Boilerplate is a template for [Pokémon Showdown](https://github.com/Zarel/Pokemon-Showdown)
private servers.
=======
Navigation: [Website][1] | **Server repository** | [Client repository][2] | [Dex repository][3]

  [1]: http://pokemonshowdown.com/
  [2]: https://github.com/Zarel/Pokemon-Showdown-Client
  [3]: https://github.com/Zarel/Pokemon-Showdown-Dex
>>>>>>> 307eff64

What is a boilerplate? Boilerplate is any text that is or can be reused in new
contexts or applications without being greatly changed from the original.

This repository contains the files needed to set up your own Pokémon Showdown
server with all the amazing stuff that private Pokémon Showdown servers like
Origin, EOS, Frost, or Pandora has.

<<<<<<< HEAD
For more information on Pokémon Showdown, visit the main
[Pokémon Showdown](https://github.com/Zarel/Pokemon-Showdown) repository.
=======
This is the source code for the game server of [Pokémon Showdown][4], a website for Pokémon battling. Pokémon Showdown simulates singles, doubles and triples battles in all the games out so far (Generations 1 through 6).
>>>>>>> 307eff64

## Features

<<<<<<< HEAD
- Numerous *cool* [commands](chat-plugins/EXTRA_COMMANDS) such as /urbandefine or /poof
- Emoticons in chat and private messages
- Hangman, Profile, and Tells
- Economy (bucks system, shop, tournament winnings)

## Quick Start
=======
You can use your own computer as a server, but for other people to connect to your computer, you'll need to expose a port (default is 8000 but you can choose a different one) to connect to, which sometimes requires [port forwarding][5] (note that this isn't possible on certain internet connections).

  [4]: http://pokemonshowdown.com/
  [5]: http://en.wikipedia.org/wiki/Port_forwarding


Installing
------------------------------------------------------------------------

    ./pokemon-showdown
>>>>>>> 307eff64

(Requires Node.js 6+)

```bash
$ git clone https://github.com/CreaturePhil/Showdown-Boilerplate.git
$ cd Showdown-Boilerplate && npm install
$ node app.js
```

<<<<<<< HEAD
## Maintainers
=======
Detailed installation instructions
------------------------------------------------------------------------

Pokémon Showdown requires you to have [Node.js][6] installed, 6.x or later.

Next, obtain a copy of Pokémon Showdown. If you're reading this outside of GitHub, you've probably already done this. If you're reading this in GitHub, there's a "Save" icon button near the top right (next to "Download ZIP"), or if you're really lazy, you can use the "Download ZIP" button. I recommend the Save method - it's more time-consuming to set up, but much easier to update.

Pokémon Showdown is installed and run using a command line. In Mac OS X, open `Terminal` (it's in Utilities). In Windows, open `Command Prompt` (type `cmd` into the Start menu and it should be the first result). Type this into the command line:

    cd LOCATION

Replace `LOCATION` with the location Pokémon Showdown is in (ending up with, for instance, `cd "~/Downloads/Pokemon-Showdown"` or `cd "C:\Users\Bob\Downloads\Pokemon-Showdown\"`).

This will set your command line's location to Pokémon Showdown's folder. You'll have to do this each time you open a command line to run commands for Pokémon Showdown.

Copy `config/config-example.js` into `config/config.js`, and edit as you please.

Congratulations, you're done setting up Pokémon Showdown.

Now, to start Pokémon Showdown, run the command:

    node pokemon-showdown

(If you're not on Windows, we recommend doing `./pokemon-showdown` instead.)

You can also specify a port:

    node pokemon-showdown 8000

Visit your server at `http://SERVER:8000`

Replace `SERVER` with your server domain or IP. Replace `8000` with your port if it's not `8000` (the default port).

Yes, you can test even if you are behind a NAT without port forwarding: `http://localhost:8000` will connect to your local machine. Some browser setups might prevent this sort of connection, however (NoScript, for instance). If you can't get connecting locally to work in Firefox, try Chrome.

You will be redirected to `http://SERVER.psim.us`. The reason your server is visited through `psim.us` is to make it more difficult for servers to see a user's password in any form, by handling logins globally. You can embed this in an `iframe` in your website if the URL is a big deal with you.

If you truly want to host the client yourself, there is [a repository for the Pokémon Showdown Client][7]. It's not recommended for beginners, though.

  [6]: https://nodejs.org/
  [7]: https://github.com/Zarel/Pokemon-Showdown-Client


Setting up an Administrator account
------------------------------------------------------------------------

Once your server is up, you probably want to make yourself an Administrator (~) on it.

### config/usergroups.csv

To become an Administrator, create a file named `config/usergroups.csv` containing

    USER,~

Replace `USER` with the username that you would like to become an Administrator. Do not put a space between the comma and the tilde.

This username must be registered. If you do not have a registered account, you can create one using the Register button in the settings menu (it looks like a gear) in the upper-right of Pokémon Showdown.

Once you're an administrator, you can promote/demote others easily with the `/globaladmin`, `/globalleader`, `/globalmod`, etc commands.


Browser support
------------------------------------------------------------------------

Pokémon Showdown currently supports, in order of preference:

 - Chrome
 - Firefox
 - Opera
 - Safari 5+
 - IE11+
 - Chrome/Firefox/Safari for various mobile devices

Pokémon Showdown is usable, but expect degraded performance and certain features not to work in:

 - Safari 4+
 - IE9+

Pokémon Showdown is mostly developed on Chrome, and Chrome or the desktop client is required for certain features like dragging-and-dropping teams from PS to your computer. However, bugs reported on any supported browser will usually be fixed pretty quickly.


Community
------------------------------------------------------------------------

PS has a built-in chat service. Join our main server to talk to us!

You can also visit the [Pokémon Showdown forums][8] for discussion and help.

  [8]: http://www.smogon.com/forums/forums/pok%C3%A9mon-showdown.209/


License
------------------------------------------------------------------------

Pokémon Showdown's server is distributed under the terms of the [MIT License][9].

  [9]: https://github.com/Zarel/Pokemon-Showdown/blob/master/LICENSE


Credits
------------------------------------------------------------------------

Owner

- Guangcong Luo [Zarel] - Development, Design, Sysadmin

Staff

- Chris Monsanto [chaos] - Sysadmin
- Juanma Serrano [Joim] - Development, Sysadmin
- Leonardo Julca [Slayer95] - Development
- Mathieu Dias-Martins [Marty-D] - Research (game mechanics), Development
- [The Immortal] - Development

Retired Staff

- Bill Meltsner [bmelts] - Development, Sysadmin
- Cathy J. Fitzpatrick [cathyjf] - Development, Sysadmin
- Hugh Gordon [V4] - Research (game mechanics), Development
>>>>>>> 307eff64

This boilerplate is brought to you and maintained by the following people:

[![Philip La](https://avatars3.githubusercontent.com/u/5875574?s=117)](http://creaturephil.github.io) | [![jd](https://avatars1.githubusercontent.com/u/2987451?s=117)](https://github.com/jd4564) | [![Fender](https://avatars2.githubusercontent.com/u/8406186?s=117)](https://github.com/TheFenderStory)
:---:|:---:|:---:|:---:|:---:
[Philip La](http://creaturephil.github.io) | [jd](https://github.com/jd4564) | [Fender](https://github.com/TheFenderStory)

## Special thanks

- See http://pokemonshowdown.com/credits

## License

[MIT](LICENSE)<|MERGE_RESOLUTION|>--- conflicted
+++ resolved
@@ -1,19 +1,11 @@
 # Showdown-Boilerplate
 
-<<<<<<< HEAD
 [![Build Status](https://travis-ci.org/CreaturePhil/Showdown-Boilerplate.svg)](https://travis-ci.org/CreaturePhil/Showdown-Boilerplate)
 [![Dependency Status](https://david-dm.org/CreaturePhil/Showdown-Boilerplate.svg)](https://david-dm.org/CreaturePhil/Showdown-Boilerplate)
 [![devDependency Status](https://david-dm.org/CreaturePhil/Showdown-Boilerplate/dev-status.svg)](https://david-dm.org/CreaturePhil/Showdown-Boilerplate#info=devDependencies)
 
 Showdown Boilerplate is a template for [Pokémon Showdown](https://github.com/Zarel/Pokemon-Showdown)
 private servers.
-=======
-Navigation: [Website][1] | **Server repository** | [Client repository][2] | [Dex repository][3]
-
-  [1]: http://pokemonshowdown.com/
-  [2]: https://github.com/Zarel/Pokemon-Showdown-Client
-  [3]: https://github.com/Zarel/Pokemon-Showdown-Dex
->>>>>>> 307eff64
 
 What is a boilerplate? Boilerplate is any text that is or can be reused in new
 contexts or applications without being greatly changed from the original.
@@ -22,34 +14,17 @@
 server with all the amazing stuff that private Pokémon Showdown servers like
 Origin, EOS, Frost, or Pandora has.
 
-<<<<<<< HEAD
 For more information on Pokémon Showdown, visit the main
 [Pokémon Showdown](https://github.com/Zarel/Pokemon-Showdown) repository.
-=======
-This is the source code for the game server of [Pokémon Showdown][4], a website for Pokémon battling. Pokémon Showdown simulates singles, doubles and triples battles in all the games out so far (Generations 1 through 6).
->>>>>>> 307eff64
 
 ## Features
 
-<<<<<<< HEAD
 - Numerous *cool* [commands](chat-plugins/EXTRA_COMMANDS) such as /urbandefine or /poof
 - Emoticons in chat and private messages
 - Hangman, Profile, and Tells
 - Economy (bucks system, shop, tournament winnings)
 
 ## Quick Start
-=======
-You can use your own computer as a server, but for other people to connect to your computer, you'll need to expose a port (default is 8000 but you can choose a different one) to connect to, which sometimes requires [port forwarding][5] (note that this isn't possible on certain internet connections).
-
-  [4]: http://pokemonshowdown.com/
-  [5]: http://en.wikipedia.org/wiki/Port_forwarding
-
-
-Installing
-------------------------------------------------------------------------
-
-    ./pokemon-showdown
->>>>>>> 307eff64
 
 (Requires Node.js 6+)
 
@@ -59,129 +34,7 @@
 $ node app.js
 ```
 
-<<<<<<< HEAD
 ## Maintainers
-=======
-Detailed installation instructions
-------------------------------------------------------------------------
-
-Pokémon Showdown requires you to have [Node.js][6] installed, 6.x or later.
-
-Next, obtain a copy of Pokémon Showdown. If you're reading this outside of GitHub, you've probably already done this. If you're reading this in GitHub, there's a "Save" icon button near the top right (next to "Download ZIP"), or if you're really lazy, you can use the "Download ZIP" button. I recommend the Save method - it's more time-consuming to set up, but much easier to update.
-
-Pokémon Showdown is installed and run using a command line. In Mac OS X, open `Terminal` (it's in Utilities). In Windows, open `Command Prompt` (type `cmd` into the Start menu and it should be the first result). Type this into the command line:
-
-    cd LOCATION
-
-Replace `LOCATION` with the location Pokémon Showdown is in (ending up with, for instance, `cd "~/Downloads/Pokemon-Showdown"` or `cd "C:\Users\Bob\Downloads\Pokemon-Showdown\"`).
-
-This will set your command line's location to Pokémon Showdown's folder. You'll have to do this each time you open a command line to run commands for Pokémon Showdown.
-
-Copy `config/config-example.js` into `config/config.js`, and edit as you please.
-
-Congratulations, you're done setting up Pokémon Showdown.
-
-Now, to start Pokémon Showdown, run the command:
-
-    node pokemon-showdown
-
-(If you're not on Windows, we recommend doing `./pokemon-showdown` instead.)
-
-You can also specify a port:
-
-    node pokemon-showdown 8000
-
-Visit your server at `http://SERVER:8000`
-
-Replace `SERVER` with your server domain or IP. Replace `8000` with your port if it's not `8000` (the default port).
-
-Yes, you can test even if you are behind a NAT without port forwarding: `http://localhost:8000` will connect to your local machine. Some browser setups might prevent this sort of connection, however (NoScript, for instance). If you can't get connecting locally to work in Firefox, try Chrome.
-
-You will be redirected to `http://SERVER.psim.us`. The reason your server is visited through `psim.us` is to make it more difficult for servers to see a user's password in any form, by handling logins globally. You can embed this in an `iframe` in your website if the URL is a big deal with you.
-
-If you truly want to host the client yourself, there is [a repository for the Pokémon Showdown Client][7]. It's not recommended for beginners, though.
-
-  [6]: https://nodejs.org/
-  [7]: https://github.com/Zarel/Pokemon-Showdown-Client
-
-
-Setting up an Administrator account
-------------------------------------------------------------------------
-
-Once your server is up, you probably want to make yourself an Administrator (~) on it.
-
-### config/usergroups.csv
-
-To become an Administrator, create a file named `config/usergroups.csv` containing
-
-    USER,~
-
-Replace `USER` with the username that you would like to become an Administrator. Do not put a space between the comma and the tilde.
-
-This username must be registered. If you do not have a registered account, you can create one using the Register button in the settings menu (it looks like a gear) in the upper-right of Pokémon Showdown.
-
-Once you're an administrator, you can promote/demote others easily with the `/globaladmin`, `/globalleader`, `/globalmod`, etc commands.
-
-
-Browser support
-------------------------------------------------------------------------
-
-Pokémon Showdown currently supports, in order of preference:
-
- - Chrome
- - Firefox
- - Opera
- - Safari 5+
- - IE11+
- - Chrome/Firefox/Safari for various mobile devices
-
-Pokémon Showdown is usable, but expect degraded performance and certain features not to work in:
-
- - Safari 4+
- - IE9+
-
-Pokémon Showdown is mostly developed on Chrome, and Chrome or the desktop client is required for certain features like dragging-and-dropping teams from PS to your computer. However, bugs reported on any supported browser will usually be fixed pretty quickly.
-
-
-Community
-------------------------------------------------------------------------
-
-PS has a built-in chat service. Join our main server to talk to us!
-
-You can also visit the [Pokémon Showdown forums][8] for discussion and help.
-
-  [8]: http://www.smogon.com/forums/forums/pok%C3%A9mon-showdown.209/
-
-
-License
-------------------------------------------------------------------------
-
-Pokémon Showdown's server is distributed under the terms of the [MIT License][9].
-
-  [9]: https://github.com/Zarel/Pokemon-Showdown/blob/master/LICENSE
-
-
-Credits
-------------------------------------------------------------------------
-
-Owner
-
-- Guangcong Luo [Zarel] - Development, Design, Sysadmin
-
-Staff
-
-- Chris Monsanto [chaos] - Sysadmin
-- Juanma Serrano [Joim] - Development, Sysadmin
-- Leonardo Julca [Slayer95] - Development
-- Mathieu Dias-Martins [Marty-D] - Research (game mechanics), Development
-- [The Immortal] - Development
-
-Retired Staff
-
-- Bill Meltsner [bmelts] - Development, Sysadmin
-- Cathy J. Fitzpatrick [cathyjf] - Development, Sysadmin
-- Hugh Gordon [V4] - Research (game mechanics), Development
->>>>>>> 307eff64
 
 This boilerplate is brought to you and maintained by the following people:
 
