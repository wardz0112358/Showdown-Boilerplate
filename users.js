--- conflicted
+++ resolved
@@ -390,14 +390,10 @@
 		if (this.namelocked) {
 			return '‽' + this.name;
 		}
-<<<<<<< HEAD
 		if (this.hiding) {
 			return ' ' + this.name;
 		}
-		if (roomid) {
-=======
 		if (roomid && roomid !== 'global') {
->>>>>>> 1b348dab
 			let room = Rooms(roomid);
 			if (!room) {
 				throw new Error(`Room doesn't exist: ${roomid}`);
