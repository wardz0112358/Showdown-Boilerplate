--- conflicted
+++ resolved
@@ -1134,15 +1134,9 @@
 			// We're not resetting .confirmed/.autoconfirmed so those accounts
 			// can still be locked after logout.
 		}
-<<<<<<< HEAD
-	};
-	User.prototype.onDisconnect = function (connection) {
+	}
+	onDisconnect(connection) {
 		if (this.named) Db('seen').set(this.userid, Date.now());
-
-=======
-	}
-	onDisconnect(connection) {
->>>>>>> 1179e512
 		for (let i = 0; i < this.connections.length; i++) {
 			if (this.connections[i] === connection) {
 				// console.log('DISCONNECT: ' + this.userid);
