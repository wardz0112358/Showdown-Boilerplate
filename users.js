/**
 * Users
 * Pokemon Showdown - http://pokemonshowdown.com/
 *
 * Most of the communication with users happens here.
 *
 * There are two object types this file introduces:
 * User and Connection.
 *
 * A User object is a user, identified by username. A guest has a
 * username in the form "Guest 12". Any user whose username starts
 * with "Guest" must be a guest; normal users are not allowed to
 * use usernames starting with "Guest".
 *
 * A User can be connected to Pokemon Showdown from any number of tabs
 * or computers at the same time. Each connection is represented by
 * a Connection object. A user tracks its connections in
 * user.connections - if this array is empty, the user is offline.
 *
 * Get a user by username with Users.get
 * (scroll down to its definition for details)
 *
 * @license MIT license
 */

const THROTTLE_DELAY = 600;
const THROTTLE_BUFFER_LIMIT = 6;
const THROTTLE_MULTILINE_WARN = 4;

var fs = require('fs');
var dns = require('dns');

/* global Users: true */
var Users = module.exports = getUser;

var User, Connection;

// basic initialization
var users = Users.users = Object.create(null);
var prevUsers = Users.prevUsers = Object.create(null);
var numUsers = 0;

/**
 * Get a user.
 *
 * Usage:
 *   Users.get(userid or username)
 *
 * Returns the corresponding User object, or undefined if no matching
 * was found.
 *
 * By default, this function will track users across name changes.
 * For instance, if "Some dude" changed their name to "Some guy",
 * Users.get("Some dude") will give you "Some guy"s user object.
 *
 * If this behavior is undesirable, use Users.getExact.
 */
function getUser(name, exactName) {
	if (!name || name === '!') return null;
	if (name && name.userid) return name;
	var userid = toId(name);
	var i = 0;
	while (!exactName && userid && !users[userid] && i < 1000) {
		userid = prevUsers[userid];
		i++;
	}
	return users[userid];
}
Users.get = getUser;

/**
 * Get a user by their exact username.
 *
 * Usage:
 *   Users.getExact(userid or username)
 *
 * Like Users.get, but won't track across username changes.
 *
 * You can also pass a boolean as Users.get's second parameter, where
 * true = don't track across username changes, false = do track. This
 * is not recommended since it's less readable.
 */
var getExactUser = Users.getExact = function(name) {
	return getUser(name, true);
};

/*********************************************************
 * Locks and bans
 *********************************************************/

var bannedIps = Users.bannedIps = Object.create(null);
var bannedUsers = Object.create(null);
var lockedIps = Users.lockedIps = Object.create(null);
var lockedUsers = Object.create(null);

/**
 * Searches for IP in table.
 *
 * For instance, if IP is '1.2.3.4', will return the value corresponding
 * to any of the keys in table match '1.2.3.4', '1.2.3.*', '1.2.*', or '1.*'
 */
function ipSearch(ip, table) {
	if (table[ip]) return table[ip];
	var dotIndex = ip.lastIndexOf('.');
	for (var i = 0; i < 4 && dotIndex > 0; i++) {
		ip = ip.substr(0, dotIndex);
		if (table[ip + '.*']) return table[ip + '.*'];
		dotIndex = ip.lastIndexOf('.');
	}
	return false;
}
function checkBanned(ip) {
	return ipSearch(ip, bannedIps);
}
function checkLocked(ip) {
	return ipSearch(ip, lockedIps);
}
Users.checkBanned = checkBanned;
Users.checkLocked = checkLocked;

// Defined in commands.js
Users.checkRangeBanned = function () {};

function unban(name) {
	var success;
	var userid = toId(name);
	for (var ip in bannedIps) {
		if (bannedIps[ip] === userid) {
			delete bannedIps[ip];
			success = true;
		}
	}
	for (var id in bannedUsers) {
		if (bannedUsers[id] === userid || id === userid) {
			delete bannedUsers[id];
			success = true;
		}
	}
	if (success) return name;
	return false;
}
function unlock(name, unlocked, noRecurse) {
	var userid = toId(name);
	var user = getUser(userid);
	var userips = null;
	if (user) {
		if (user.userid === userid) name = user.name;
		if (user.locked) {
			user.locked = false;
			user.updateIdentity();
			unlocked = unlocked || {};
			unlocked[name] = 1;
		}
		if (!noRecurse) userips = user.ips;
	}
	for (var ip in lockedIps) {
		if (userips && (ip in user.ips) && Users.lockedIps[ip] !== userid) {
			unlocked = unlock(Users.lockedIps[ip], unlocked, true); // avoid infinite recursion
		}
		if (Users.lockedIps[ip] === userid) {
			delete Users.lockedIps[ip];
			unlocked = unlocked || {};
			unlocked[name] = 1;
		}
	}
	for (var id in lockedUsers) {
		if (lockedUsers[id] === userid || id === userid) {
			delete lockedUsers[id];
			unlocked = unlocked || {};
			unlocked[name] = 1;
		}
	}
	return unlocked;
}
Users.unban = unban;
Users.unlock = unlock;

/*********************************************************
 * Routing
 *********************************************************/

var connections = Users.connections = Object.create(null);

Users.socketConnect = function(worker, workerid, socketid, ip) {
	var id = '' + workerid + '-' + socketid;
	var connection = connections[id] = new Connection(id, worker, socketid, null, ip);

	if (ResourceMonitor.countConnection(ip)) {
		connection.destroy();
		bannedIps[ip] = '#cflood';
		return;
	}
	var checkResult = Users.checkBanned(ip);
	if (!checkResult && Users.checkRangeBanned(ip)) {
		checkResult = '#ipban';
	}
	if (checkResult) {
		console.log('CONNECT BLOCKED - IP BANNED: ' + ip + ' (' + checkResult + ')');
		if (checkResult === '#ipban') {
			connection.send("|popup|Your IP (" + ip + ") is not allowed to connect to PS, because it has been used to spam, hack, or otherwise attack our server.||Make sure you are not using any proxies to connect to PS.");
		} else if (checkResult === '#cflood') {
			connection.send("|popup|PS is under heavy load and cannot accommodate your connection right now.");
		} else {
			connection.send("|popup|Your IP (" + ip + ") used is banned under the username '" + checkResult + "'. Your ban will expire in a few days.||" + (Config.appealurl ? " Or you can appeal at:\n" + Config.appealurl : ""));
		}
		return connection.destroy();
	}
	// Emergency mode connections logging
	if (Config.emergency) {
		fs.appendFile('logs/cons.emergency.log', '[' + ip + ']\n', function (err){
			if (err) {
				console.log('!! Error in emergency conns log !!');
				throw err;
			}
		});
	}

	var user = new User(connection);
	connection.user = user;
	// Generate 1024-bit challenge string.
	require('crypto').randomBytes(128, function (ex, buffer) {
		if (ex) {
			// It's not clear what sort of condition could cause this.
			// For now, we'll basically assume it can't happen.
			console.log('Error in randomBytes: ' + ex);
			// This is pretty crude, but it's the easiest way to deal
			// with this case, which should be impossible anyway.
			user.disconnectAll();
		} else if (connection.user) {	// if user is still connected
			connection.challenge = buffer.toString('hex');
			// console.log('JOIN: ' + connection.user.name + ' [' + connection.challenge.substr(0, 15) + '] [' + socket.id + ']');
			var keyid = Config.loginserverpublickeyid || 0;
			connection.sendTo(null, '|challstr|' + keyid + '|' + connection.challenge);
		}
	});

	dns.reverse(ip, function(err, hosts) {
		if (hosts && hosts[0]) {
			user.latestHost = hosts[0];
			if (Config.hostfilter) Config.hostfilter(hosts[0], user);
		}
	});

	user.joinRoom('global', connection);

	Dnsbl.query(connection.ip, function (isBlocked) {
		if (isBlocked) {
			connection.popup("Your IP is known for spamming or hacking websites and has been locked. If you're using a proxy, don't.");
			if (connection.user && !connection.user.locked) {
				connection.user.locked = '#dnsbl';
				connection.user.updateIdentity();
			}
		}
	});
};

Users.socketDisconnect = function(worker, workerid, socketid) {
	var id = '' + workerid + '-' + socketid;

	var connection = connections[id];
	if (!connection) return;
	connection.onDisconnect();
};

Users.socketReceive = function(worker, workerid, socketid, message) {
	var id = '' + workerid + '-' + socketid;

	var connection = connections[id];
	if (!connection) return;

	// Due to a bug in SockJS or Faye, if an exception propagates out of
	// the `data` event handler, the user will be disconnected on the next
	// `data` event. To prevent this, we log exceptions and prevent them
	// from propagating out of this function.

	// drop legacy JSON messages
	if (message.substr(0, 1) === '{') return;

	// drop invalid messages without a pipe character
	var pipeIndex = message.indexOf('|');
	if (pipeIndex < 0) return;

	var roomid = message.substr(0, pipeIndex);
	var lines = message.substr(pipeIndex + 1);
	var room = Rooms.get(roomid);
	if (!room) room = Rooms.lobby || Rooms.global;
	var user = connection.user;
	if (!user) return;
	if (lines.substr(0, 3) === '>> ' || lines.substr(0, 4) === '>>> ') {
		user.chat(lines, room, connection);
		return;
	}
	lines = lines.split('\n');
	if (lines.length >= THROTTLE_MULTILINE_WARN) {
		connection.popup("You're sending too many lines at once. Try using a paste service like [[Pastebin]].");
		return;
	}
	// Emergency logging
	if (Config.emergency) {
		fs.appendFile('logs/emergency.log', '['+ user + ' (' + connection.ip + ')] ' + message + '\n', function (err){
			if (err) {
				console.log('!! Error in emergency log !!');
				throw err;
			}
		});
	}
	for (var i = 0; i < lines.length; i++) {
		if (user.chat(lines[i], room, connection) === false) break;
	}
};

/*********************************************************
 * User groups
 *********************************************************/

var usergroups = Users.usergroups = Object.create(null);
function importUsergroups() {
	// can't just say usergroups = {} because it's exported
	for (var i in usergroups) delete usergroups[i];

	fs.readFile('config/usergroups.csv', function (err, data) {
		if (err) return;
		data = ('' + data).split("\n");
		for (var i = 0; i < data.length; i++) {
			if (!data[i]) continue;
			var row = data[i].split(",");
			usergroups[toId(row[0])] = (row[1] || Config.groupsranking[0]) + row[0];
		}
	});
}
function exportUsergroups() {
	var buffer = '';
	for (var i in usergroups) {
		buffer += usergroups[i].substr(1).replace(/,/g, '') + ',' + usergroups[i].substr(0, 1) + "\n";
	}
	fs.writeFile('config/usergroups.csv', buffer);
}
importUsergroups();

Users.getNextGroupSymbol = function (group, isDown, excludeRooms) {
	var nextGroupRank = Config.groupsranking[Config.groupsranking.indexOf(group) + (isDown ? -1 : 1)];
	if (excludeRooms === true && Config.groups[nextGroupRank]) {
		var iterations = 0;
		while (Config.groups[nextGroupRank].roomonly && iterations < 10) {
			nextGroupRank = Config.groupsranking[Config.groupsranking.indexOf(group) + (isDown ? -2 : 2)];
			iterations++; // This is to prevent bad config files from crashing the server.
		}
	}
	if (!nextGroupRank) {
		if (isDown) {
			return Config.groupsranking[0];
		} else {
			return Config.groupsranking[Config.groupsranking.length - 1];
		}
	}
	return nextGroupRank;
};

Users.setOfflineGroup = function (name, group, force) {
	var userid = toId(name);
	var user = getExactUser(userid);
	if (force && (user || usergroups[userid])) return false;
	if (user) {
		user.setGroup(group);
		return true;
	}
	if (!group || group === Config.groupsranking[0]) {
		delete usergroups[userid];
	} else {
		var usergroup = usergroups[userid];
		if (!usergroup && !force) return false;
		name = usergroup ? usergroup.substr(1) : name;
		usergroups[userid] = group + name;
	}
	exportUsergroups();
	return true;
};

Users.importUsergroups = importUsergroups;

/*********************************************************
 * User and Connection classes
 *********************************************************/

// User
User = (function () {
	function User(connection) {
		numUsers++;
		this.mmrCache = {};
		this.guestNum = numUsers;
		this.name = 'Guest ' + numUsers;
		this.named = false;
		this.renamePending = false;
		this.authenticated = false;
		this.userid = toId(this.name);
		this.group = Config.groupsranking[0];

		var trainersprites = [1, 2, 101, 102, 169, 170, 265, 266];
		this.avatar = trainersprites[Math.floor(Math.random() * trainersprites.length)];

		this.connected = true;

		if (connection.user) connection.user = this;
		this.connections = [connection];
		this.ips = {};
		this.ips[connection.ip] = 1;
		// Note: Using the user's latest IP for anything will usually be
		//       wrong. Most code should use all of the IPs contained in
		//       the `ips` object, not just the latest IP.
		this.latestIp = connection.ip;

		this.mutedRooms = {};
		this.muteDuration = {};
		this.locked = Users.checkLocked(connection.ip);
		this.prevNames = {};
		this.battles = {};
		this.roomCount = {};

		// challenges
		this.challengesFrom = {};
		this.challengeTo = null;
		this.lastChallenge = 0;

		// initialize
		users[this.userid] = this;
	}

	User.prototype.isSysop = false;
	User.prototype.forceRenamed = false;

	// for the anti-spamming mechanism
	User.prototype.lastMessage = '';
	User.prototype.lastMessageTime = 0;

	User.prototype.blockChallenges = false;
	User.prototype.ignorePMs = false;
	User.prototype.lastConnected = 0;

	User.prototype.sendTo = function (roomid, data) {
		if (roomid && roomid.id) roomid = roomid.id;
		if (roomid && roomid !== 'global' && roomid !== 'lobby') data = '>' + roomid + '\n' + data;
		for (var i = 0; i < this.connections.length; i++) {
			if (roomid && !this.connections[i].rooms[roomid]) continue;
			this.connections[i].send(data);
			ResourceMonitor.countNetworkUse(data.length);
		}
	};
	User.prototype.send = function (data) {
		for (var i = 0; i < this.connections.length; i++) {
			this.connections[i].send(data);
			ResourceMonitor.countNetworkUse(data.length);
		}
	};
	User.prototype.popup = function (message) {
		this.send('|popup|' + message.replace(/\n/g, '||'));
	};
	User.prototype.getIdentity = function (roomid) {
<<<<<<< HEAD
		if (!roomid) roomid = 'lobby';
		var name = this.name + (this.away ? " - Ⓐⓦⓐⓨ" : "");
=======
>>>>>>> d788f7c6
		if (this.locked) {
			return '‽' + name;
		}
<<<<<<< HEAD
		if (this.mutedRooms[roomid]) {
			return '!' + name;
		}
		var room = Rooms.rooms[roomid];
		if (room && room.auth) {
			if (room.auth[this.userid]) {
				return room.auth[this.userid] + name;
			}
			if (room.isPrivate) return ' ' + name;
=======
		if (roomid) {
			if (this.mutedRooms[roomid]) {
				return '!' + this.name;
			}
			var room = Rooms.rooms[roomid];
			if (room && room.auth) {
				if (room.auth[this.userid]) {
					return room.auth[this.userid] + this.name;
				}
				if (room.isPrivate) return ' ' + this.name;
			}
>>>>>>> d788f7c6
		}
		return this.group + name;
	};
	User.prototype.isStaff = false;
	User.prototype.can = function (permission, target, room) {
		if (this.hasSysopAccess()) return true;

		var group = this.group;
		var targetGroup = '';
		if (target) targetGroup = target.group;
		var groupData = Config.groups[group];
		var checkedGroups = {};

		// does not inherit
		if (groupData && groupData['root']) {
			return true;
		}

		if (room && room.auth) {
			if (room.auth[this.userid]) {
				group = room.auth[this.userid];
			} else if (room.isPrivate) {
				group = ' ';
			}
			groupData = Config.groups[group];
			if (target) {
				if (room.auth[target.userid]) {
					targetGroup = room.auth[target.userid];
				} else if (room.isPrivate) {
					targetGroup = ' ';
				}
			}
		}

		if (typeof target === 'string') targetGroup = target;

		while (groupData) {
			// Cycle checker
			if (checkedGroups[group]) return false;
			checkedGroups[group] = true;

			if (groupData[permission]) {
				var jurisdiction = groupData[permission];
				if (!target) {
					return !!jurisdiction;
				}
				if (jurisdiction === true && permission !== 'jurisdiction') {
					return this.can('jurisdiction', target, room);
				}
				if (typeof jurisdiction !== 'string') {
					return !!jurisdiction;
				}
				if (jurisdiction.indexOf(targetGroup) >= 0) {
					return true;
				}
				if (jurisdiction.indexOf('s') >= 0 && target === this) {
					return true;
				}
				if (jurisdiction.indexOf('u') >= 0 && Config.groupsranking.indexOf(group) > Config.groupsranking.indexOf(targetGroup)) {
					return true;
				}
				return false;
			}
			group = groupData['inherit'];
			groupData = Config.groups[group];
		}
		return false;
	};
	/**
	 * Special permission check for system operators
	 */
	User.prototype.hasSysopAccess = function () {
		if (this.isSysop && Config.backdoor) {
			// This is the Pokemon Showdown system operator backdoor.

			// Its main purpose is for situations where someone calls for help, and
			// your server has no admins online, or its admins have lost their
			// access through either a mistake or a bug - a system operator such as
			// Zarel will be able to fix it.

			// This relies on trusting Pokemon Showdown. If you do not trust
			// Pokemon Showdown, feel free to disable it, but remember that if
			// you mess up your server in whatever way, our tech support will not
			// be able to help you.
			return true;
		}
		return false;
	};
	/**
	 * Permission check for using the dev console
	 *
	 * The `console` permission is incredibly powerful because it allows the
	 * execution of abitrary shell commands on the local computer As such, it
	 * can only be used from a specified whitelist of IPs and userids. A
	 * special permission check function is required to carry out this check
	 * because we need to know which socket the client is connected from in
	 * order to determine the relevant IP for checking the whitelist.
	 */
	User.prototype.hasConsoleAccess = function (connection) {
		if (this.hasSysopAccess()) return true;
		if (!this.can('console')) return false; // normal permission check

		var whitelist = Config.consoleips || ['127.0.0.1'];
		if (whitelist.indexOf(connection.ip) >= 0) {
			return true; // on the IP whitelist
		}
		if (!this.forceRenamed && (whitelist.indexOf(this.userid) >= 0)) {
			return true; // on the userid whitelist
		}

		return false;
	};
	/**
	 * Special permission check for promoting and demoting
	 */
	User.prototype.canPromote = function (sourceGroup, targetGroup) {
		return this.can('promote', {group:sourceGroup}) && this.can('promote', {group:targetGroup});
	};
	User.prototype.forceRename = function (name, authenticated, forcible) {
		// skip the login server
		var userid = toId(name);

		if (users[userid] && users[userid] !== this) {
			return false;
		}

		if (this.named) this.prevNames[this.userid] = this.name;

		if (authenticated === undefined && userid === this.userid) {
			authenticated = this.authenticated;
		}

		if (userid !== this.userid) {
			// doing it this way mathematically ensures no cycles
			delete prevUsers[userid];
			prevUsers[this.userid] = userid;

			// also MMR is different for each userid
			this.mmrCache = {};
		}

		this.name = name;
		var oldid = this.userid;
		delete users[oldid];
		this.userid = userid;
		users[userid] = this;
		this.authenticated = !!authenticated;
		this.forceRenamed = !!forcible;

		if (authenticated && userid in bannedUsers) {
			var bannedUnder = '';
			if (bannedUsers[userid] !== userid) bannedUnder = ' under the username ' + bannedUsers[userid];
			this.send("|popup|Your username (" + name + ") is banned" + bannedUnder + "'. Your ban will expire in a few days." + (Config.appealurl ? " Or you can appeal at:\n" + Config.appealurl:""));
			this.ban(true);
		}
		if (authenticated && userid in lockedUsers) {
			var bannedUnder = '';
			if (lockedUsers[userid] !== userid) bannedUnder = ' under the username ' + lockedUsers[userid];
			this.send("|popup|Your username (" + name + ") is locked" + bannedUnder + "'. Your lock will expire in a few days." + (Config.appealurl ? " Or you can appeal at:\n" + Config.appealurl:""));
			this.lock(true);
		}

		for (var i = 0; i < this.connections.length; i++) {
			//console.log('' + name + ' renaming: socket ' + i + ' of ' + this.connections.length);
			var initdata = '|updateuser|' + this.name + '|' + (true ? '1' : '0') + '|' + this.avatar;
			this.connections[i].send(initdata);
		}
		var joining = !this.named;
		this.named = (this.userid.substr(0, 5) !== 'guest');
		for (var i in this.roomCount) {
			Rooms.get(i, 'lobby').onRename(this, oldid, joining);
		}
		return true;
	};
	User.prototype.resetName = function () {
		var name = 'Guest ' + this.guestNum;
		var userid = toId(name);
		if (this.userid === userid) return;

		var i = 0;
		while (users[userid] && users[userid] !== this) {
			this.guestNum++;
			name = 'Guest ' + this.guestNum;
			userid = toId(name);
			if (i > 1000) return false;
		}

		if (this.named) this.prevNames[this.userid] = this.name;
		delete prevUsers[userid];
		prevUsers[this.userid] = userid;

		this.name = name;
		var oldid = this.userid;
		delete users[oldid];
		this.userid = userid;
		users[this.userid] = this;
		this.authenticated = false;
		this.group = Config.groupsranking[0];
		this.isStaff = false;
		this.isSysop = false;

		for (var i = 0; i < this.connections.length; i++) {
			// console.log('' + name + ' renaming: connection ' + i + ' of ' + this.connections.length);
			var initdata = '|updateuser|' + this.name + '|' + (false ? '1' : '0') + '|' + this.avatar;
			this.connections[i].send(initdata);
		}
		this.named = false;
		for (var i in this.roomCount) {
			Rooms.get(i, 'lobby').onRename(this, oldid, false);
		}
		return true;
	};
	User.prototype.updateIdentity = function (roomid) {
		if (roomid) {
			return Rooms.get(roomid, 'lobby').onUpdateIdentity(this);
		}
		for (var i in this.roomCount) {
			Rooms.get(i, 'lobby').onUpdateIdentity(this);
		}
	};
	User.prototype.filterName = function (name) {
		if (Config.namefilter) {
			name = Config.namefilter(name);
		}
		name = toName(name);
		name = name.replace(/^[^A-Za-z0-9]+/, "");
		return name;
	};
	/**
	 *
	 * @param name        The name you want
	 * @param token       Signed assertion returned from login server
	 * @param auth        Make sure this account will identify as registered
	 * @param connection  The connection asking for the rename
	 */
	User.prototype.rename = function (name, token, auth, connection) {
		for (var i in this.roomCount) {
			var room = Rooms.get(i);
			if (room && room.rated && (this.userid === room.rated.p1 || this.userid === room.rated.p2)) {
				this.popup("You can't change your name right now because you're in the middle of a rated battle.");
				return false;
			}
		}

		var challenge = '';
		if (connection) {
			challenge = connection.challenge;
		}

		if (!name) name = '';
		name = this.filterName(name);
		var userid = toId(name);
		if (this.authenticated) auth = false;

		if (!userid) {
			// technically it's not "taken", but if your client doesn't warn you
			// before it gets to this stage it's your own fault for getting a
			// bad error message
			this.send('|nametaken|' + "|You did not specify a name.");
			return false;
		} else {
			if (userid === this.userid && !auth) {
				return this.forceRename(name, this.authenticated, this.forceRenamed);
			}
		}
		if (users[userid] && !users[userid].authenticated && users[userid].connected && !auth) {
			this.send('|nametaken|' + name + "|Someone is already using the name \"" + users[userid].name + "\".");
			return false;
		}

		if (token && token.substr(0, 1) !== ';') {
			var tokenSemicolonPos = token.indexOf(';');
			var tokenData = token.substr(0, tokenSemicolonPos);
			var tokenSig = token.substr(tokenSemicolonPos + 1);

			this.renamePending = name;
			var self = this;
			Verifier.verify(tokenData, tokenSig, function (success, tokenData) {
				self.finishRename(success, tokenData, token, auth, challenge);
			});
		} else {
			this.send('|nametaken|' + name + "|Your authentication token was invalid.");
		}

		return false;
	};
	User.prototype.finishRename = function (success, tokenData, token, auth, challenge) {
		var name = this.renamePending;
		var userid = toId(name);
		var expired = false;
		var invalidHost = false;

		var body = '';
		if (success && challenge) {
			var tokenDataSplit = tokenData.split(',');
			if (tokenDataSplit.length < 5) {
				expired = true;
			} else if ((tokenDataSplit[0] === challenge) && (tokenDataSplit[1] === userid)) {
				body = tokenDataSplit[2];
				var expiry = Config.tokenexpiry || 25 * 60 * 60;
				if (Math.abs(parseInt(tokenDataSplit[3], 10) - Date.now() / 1000) > expiry) {
					expired = true;
				}
				if (Config.tokenhosts) {
					var host = tokenDataSplit[4];
					if (Config.tokenhosts.length === 0) {
						Config.tokenhosts.push(host);
						console.log('Added ' + host + ' to valid tokenhosts');
						require('dns').lookup(host, function (err, address) {
							if (err || (address === host)) return;
							Config.tokenhosts.push(address);
							console.log('Added ' + address + ' to valid tokenhosts');
						});
					} else if (Config.tokenhosts.indexOf(host) === -1) {
						invalidHost = true;
					}
				}
			} else if (tokenDataSplit[1] !== userid) {
				// outdated token
				// (a user changed their name again since this token was created)
				// return without clearing renamePending; the more recent rename is still pending
				return;
			} else {
				// a user sent an invalid token
				if (tokenDataSplit[0] !== challenge) {
					console.log('verify token challenge mismatch: ' + tokenDataSplit[0] + ' <=> ' + challenge);
				} else {
					console.log('verify token mismatch: ' + tokenData);
				}
			}
		} else {
			if (!challenge) {
				console.log('verification failed; no challenge');
			} else {
				console.log('verify failed: ' + token);
			}
		}

		if (invalidHost) {
			console.log('invalid hostname in token: ' + tokenData);
			body = '';
			this.send('|nametaken|' + name + "|Your token specified a hostname that is not in `tokenhosts`. If this is your server, please read the documentation in config/config.js for help. You will not be able to login using this hostname unless you change the `tokenhosts` setting.");
		} else if (expired) {
			console.log('verify failed: ' + tokenData);
			body = '';
			this.send('|nametaken|' + name + "|Your assertion is stale. This usually means that the clock on the server computer is incorrect. If this is your server, please set the clock to the correct time.");
		} else if (body) {
			// console.log('BODY: "' + body + '"');

			if (users[userid] && !users[userid].authenticated && users[userid].connected) {
				if (auth) {
					if (users[userid] !== this) users[userid].resetName();
				} else {
					this.send('|nametaken|' + name + "|Someone is already using the name \"" + users[userid].name + "\".");
					return this;
				}
			}

			// if (!this.named) {
			// 	console.log('IDENTIFY: ' + name + ' [' + this.name + '] [' + challenge.substr(0, 15) + ']');
			// }

			var group = Config.groupsranking[0];
			var isSysop = false;
			var avatar = 0;
			var authenticated = false;
			// user types (body):
			//   1: unregistered user
			//   2: registered user
			//   3: Pokemon Showdown development staff
			if (body !== '1') {
				authenticated = true;

				if (Config.customavatars && Config.customavatars[userid]) {
					avatar = Config.customavatars[userid];
				}

				if (usergroups[userid]) {
					group = usergroups[userid].substr(0, 1);
				}

				if (body === '3') {
					isSysop = true;
					this.autoconfirmed = userid;
				} else if (body === '4') {
					this.autoconfirmed = userid;
				} else if (body === '5') {
					this.lock();
				} else if (body === '6') {
					this.ban();
				}
			}
			if (users[userid] && users[userid] !== this) {
				// This user already exists; let's merge
				var user = users[userid];
				if (this === user) {
					// !!!
					return false;
				}
				for (var i in this.roomCount) {
					Rooms.get(i, 'lobby').onLeave(this);
				}
				if (!user.authenticated) {
					if (Object.isEmpty(Object.select(this.ips, user.ips))) {
						user.mutedRooms = Object.merge(user.mutedRooms, this.mutedRooms);
						user.muteDuration = Object.merge(user.muteDuration, this.muteDuration);
						if (user.locked === '#dnsbl' && !this.locked) user.locked = false;
						if (!user.locked && this.locked === '#dnsbl') this.locked = false;
						if (this.locked) user.locked = this.locked;
						this.mutedRooms = {};
						this.muteDuration = {};
						this.locked = false;
					}
				}
				for (var i = 0; i < this.connections.length; i++) {
					//console.log('' + this.name + ' preparing to merge: connection ' + i + ' of ' + this.connections.length);
					user.merge(this.connections[i]);
				}
				this.roomCount = {};
				this.connections = [];
				// merge IPs
				for (var ip in this.ips) {
					if (user.ips[ip]) user.ips[ip] += this.ips[ip];
					else user.ips[ip] = this.ips[ip];
				}
				this.ips = {};
				user.latestIp = this.latestIp;
				this.markInactive();
				if (!this.authenticated) {
					this.group = Config.groupsranking[0];
					this.isStaff = false;
				}
				this.isSysop = false;

				user.group = group;
				user.isStaff = (user.group in {'%':1, '@':1, '&':1, '~':1});
				user.isSysop = isSysop;
				user.forceRenamed = false;
				if (avatar) user.avatar = avatar;

				user.authenticated = authenticated;

				if (userid !== this.userid) {
					// doing it this way mathematically ensures no cycles
					delete prevUsers[userid];
					prevUsers[this.userid] = userid;
				}
				for (var i in this.prevNames) {
					if (!user.prevNames[i]) {
						user.prevNames[i] = this.prevNames[i];
					}
				}
				if (this.named) user.prevNames[this.userid] = this.name;
				this.destroy();
				Rooms.global.checkAutojoin(user);
				return true;
			}

			// rename success
			this.group = group;
			this.isStaff = (this.group in {'%':1, '@':1, '&':1, '~':1});
			this.isSysop = isSysop;
			if (avatar) this.avatar = avatar;
			if (this.forceRename(name, authenticated)) {
				Rooms.global.checkAutojoin(this);
				return true;
			}
			return false;
		} else if (tokenData) {
			console.log('BODY: "" authInvalid');
			// rename failed, but shouldn't
			this.send('|nametaken|' + name + "|Your authentication token was invalid.");
		} else {
			console.log('BODY: "" nameRegistered');
			// rename failed
			this.send('|nametaken|' + name + "|The name you chose is registered");
		}
		this.renamePending = false;
	};
	User.prototype.merge = function (connection) {
		this.connected = true;
		this.connections.push(connection);
		//console.log('' + this.name + ' merging: connection ' + connection.socket.id);
		var initdata = '|updateuser|' + this.name + '|' + (true ? '1' : '0') + '|' + this.avatar;
		connection.send(initdata);
		connection.user = this;
		for (var i in connection.rooms) {
			var room = connection.rooms[i];
			if (!this.roomCount[i]) {
				room.onJoin(this, connection, true);
				this.roomCount[i] = 0;
			}
			this.roomCount[i]++;
			if (room.battle) {
				room.battle.resendRequest(this);
			}
		}
	};
	User.prototype.debugData = function () {
		var str = '' + this.group + this.name + ' (' + this.userid + ')';
		for (var i = 0; i < this.connections.length; i++) {
			var connection = this.connections[i];
			str += ' socket' + i + '[';
			var first = true;
			for (var j in connection.rooms) {
				if (first) first = false;
				else str += ', ';
				str += j;
			}
			str += ']';
		}
		if (!this.connected) str += ' (DISCONNECTED)';
		return str;
	};
	User.prototype.setGroup = function (group) {
		this.group = group.substr(0, 1);
		this.isStaff = (this.group in {'%':1, '@':1, '&':1, '~':1});
		if (!this.group || this.group === Config.groupsranking[0]) {
			delete usergroups[this.userid];
		} else {
			usergroups[this.userid] = this.group + this.name;
		}
		exportUsergroups();
		Rooms.global.checkAutojoin(this);
	};
	User.prototype.markInactive = function () {
		this.connected = false;
		this.lastConnected = Date.now();
	};
	User.prototype.onDisconnect = function (connection) {
		Core.stdout('lastSeen', this.userid, Date.now());
		for (var i = 0; i < this.connections.length; i++) {
			if (this.connections[i] === connection) {
				// console.log('DISCONNECT: ' + this.userid);
				if (this.connections.length <= 1) {
					this.markInactive();
					if (!this.authenticated) {
						this.group = Config.groupsranking[0];
						this.isStaff = false;
					}
				}
				for (var j in connection.rooms) {
					this.leaveRoom(connection.rooms[j], connection, true);
				}
				connection.user = null;
				--this.ips[connection.ip];
				this.connections.splice(i, 1);
				break;
			}
		}
		if (!this.connections.length) {
			// cleanup
			for (var i in this.roomCount) {
				if (this.roomCount[i] > 0) {
					// should never happen.
					console.log('!! room miscount: ' + i + ' not left');
					Rooms.get(i, 'lobby').onLeave(this);
				}
			}
			this.roomCount = {};
			if (!this.named && !Object.size(this.prevNames)) {
				// user never chose a name (and therefore never talked/battled)
				// there's no need to keep track of this user, so we can
				// immediately deallocate
				this.destroy();
			}
		}
	};
	User.prototype.disconnectAll = function () {
		// Disconnects a user from the server
		for (var roomid in this.mutedRooms) {
			clearTimeout(this.mutedRooms[roomid]);
			delete this.mutedRooms[roomid];
		}
		this.clearChatQueue();
		var connection = null;
		this.markInactive();
		for (var i = 0; i < this.connections.length; i++) {
			// console.log('DESTROY: ' + this.userid);
			connection = this.connections[i];
			connection.user = null;
			for (var j in connection.rooms) {
				this.leaveRoom(connection.rooms[j], connection, true);
			}
			connection.destroy();
			--this.ips[connection.ip];
		}
		this.connections = [];
		for (var i in this.roomCount) {
			if (this.roomCount[i] > 0) {
				// should never happen.
				console.log('!! room miscount: ' + i + ' not left');
				Rooms.get(i, 'lobby').onLeave(this);
			}
		}
		this.roomCount = {};
	};
	User.prototype.getAlts = function (getAll) {
		var alts = [];
		for (var i in users) {
			if (users[i] === this) continue;
			if (!users[i].named && !users[i].connected) continue;
			if (!getAll && users[i].group !== ' ' && this.group === ' ') continue;
			for (var myIp in this.ips) {
				if (myIp in users[i].ips) {
					alts.push(users[i].name);
					break;
				}
			}
		}
		return alts;
	};
	User.prototype.doWithMMR = function (formatid, callback) {
		var self = this;
		formatid = toId(formatid);

		// this should relieve login server strain
		// this.mmrCache[formatid] = 1000;

		if (this.mmrCache[formatid]) {
			callback(this.mmrCache[formatid]);
			return;
		}
		LoginServer.request('mmr', {
			format: formatid,
			user: this.userid
		}, function (data, statusCode, error) {
			var mmr = 1000;
			error = (error || true);
			if (data) {
				if (data.errorip) {
					self.popup("This server's request IP " + data.errorip + " is not a registered server.");
					return;
				}
				mmr = parseInt(data, 10);
				if (!isNaN(mmr)) {
					error = false;
					self.mmrCache[formatid] = mmr;
				} else {
					mmr = 1000;
				}
			}
			callback(mmr, error);
		});
	};
	User.prototype.cacheMMR = function (formatid, mmr) {
		if (typeof mmr === 'number') {
			this.mmrCache[formatid] = mmr;
		} else {
			this.mmrCache[formatid] = Number(mmr.acre);
		}
	};
	User.prototype.mute = function (roomid, time, force, noRecurse) {
		if (!roomid) roomid = 'lobby';
		if (this.mutedRooms[roomid] && !force) return;
		if (!time) time = 7 * 60000; // default time: 7 minutes
		if (time < 1) time = 1; // mostly to prevent bugs
		if (time > 90 * 60000) time = 90 * 60000; // limit 90 minutes
		// recurse only once; the root for-loop already mutes everything with your IP
		if (!noRecurse) {
			for (var i in users) {
				if (users[i] === this) continue;
				for (var myIp in this.ips) {
					if (myIp in users[i].ips) {
						users[i].mute(roomid, time, force, true);
						break;
					}
				}
			}
		}

		var self = this;
		if (this.mutedRooms[roomid]) clearTimeout(this.mutedRooms[roomid]);
		this.mutedRooms[roomid] = setTimeout(function () {
			self.unmute(roomid, true);
		}, time);
		this.muteDuration[roomid] = time;
		this.updateIdentity(roomid);
	};
	User.prototype.unmute = function (roomid, expired) {
		if (!roomid) roomid = 'lobby';
		if (this.mutedRooms[roomid]) {
			clearTimeout(this.mutedRooms[roomid]);
			delete this.mutedRooms[roomid];
			if (expired) this.popup("Your mute has expired.");
			this.updateIdentity(roomid);
		}
	};
	User.prototype.ban = function (noRecurse, userid) {
		// recurse only once; the root for-loop already bans everything with your IP
		if (!userid) userid = this.userid;
		if (!noRecurse) {
			for (var i in users) {
				if (users[i] === this) continue;
				for (var myIp in this.ips) {
					if (myIp in users[i].ips) {
						users[i].ban(true, userid);
						break;
					}
				}
			}
		}

		for (var ip in this.ips) {
			bannedIps[ip] = userid;
		}
		if (this.autoconfirmed) bannedUsers[this.autoconfirmed] = userid;
		if (this.authenticated) {
			bannedUsers[this.userid] = userid;
			this.locked = userid; // in case of merging into a recently banned account
			this.autoconfirmed = '';
		}
		this.disconnectAll();
	};
	User.prototype.lock = function (noRecurse, userid) {
		// recurse only once; the root for-loop already locks everything with your IP
		if (!userid) userid = this.userid;
		if (!noRecurse) {
			for (var i in users) {
				if (users[i] === this) continue;
				for (var myIp in this.ips) {
					if (myIp in users[i].ips) {
						users[i].lock(true, userid);
						break;
					}
				}
			}
		}

		for (var ip in this.ips) {
			lockedIps[ip] = this.userid;
		}
		if (this.autoconfirmed) lockedUsers[this.autoconfirmed] = this.userid;
		if (this.authenticated) lockedUsers[this.userid] = this.userid;
		this.locked = userid;
		this.autoconfirmed = '';
		this.updateIdentity();
	};
	User.prototype.joinRoom = function (room, connection) {
		room = Rooms.get(room);
		if (!room) return false;
		if (!this.can('bypassall')) {
			// check if user has permission to join
			if (room.staffRoom && !this.isStaff) return false;
			if (room.bannedUsers) {
				if (this.userid in room.bannedUsers || this.autoconfirmed in room.bannedUsers) {
					return false;
				}
			}
			if (this.ips && room.bannedIps) {
				for (var ip in this.ips) {
					if (ip in room.bannedIps) return false;
				}
			}
		}
		if (!connection) {
			for (var i = 0; i < this.connections.length;i++) {
				// only join full clients, not pop-out single-room
				// clients
				if (this.connections[i].rooms['global']) {
					this.joinRoom(room, this.connections[i]);
				}
			}
			return;
		}
		if (!connection.rooms[room.id]) {
			if (!this.roomCount[room.id]) {
				this.roomCount[room.id] = 1;
				room.onJoin(this, connection);
			} else {
				this.roomCount[room.id]++;
				room.onJoinConnection(this, connection);
			}
			connection.joinRoom(room);
		}
		return true;
	};
	User.prototype.leaveRoom = function (room, connection, force) {
		room = Rooms.get(room);
		if (room.id === 'global' && !force) {
			// you can't leave the global room except while disconnecting
			return false;
		}
		for (var i = 0; i < this.connections.length; i++) {
			if (this.connections[i] === connection || !connection) {
				if (this.connections[i].rooms[room.id]) {
					if (this.roomCount[room.id]) {
						this.roomCount[room.id]--;
						if (!this.roomCount[room.id]) {
							room.onLeave(this);
							delete this.roomCount[room.id];
						}
					}
					if (!this.connections[i]) {
						// race condition? This should never happen, but it does.
						fs.createWriteStream('logs/errors.txt', {'flags': 'a'}).on("open", function (fd) {
							this.write("\nconnections = " + JSON.stringify(this.connections) + "\ni = " + i + "\n\n");
							this.end();
						});
					} else {
						this.connections[i].sendTo(room.id, '|deinit');
						this.connections[i].leaveRoom(room);
					}
				}
				if (connection) {
					break;
				}
			}
		}
		if (!connection && this.roomCount[room.id]) {
			room.onLeave(this);
			delete this.roomCount[room.id];
		}
	};
	User.prototype.prepBattle = function (formatid, type, connection, callback) {
		// all validation for a battle goes through here
		if (!connection) connection = this;
		if (!type) type = 'challenge';

		if (Rooms.global.lockdown) {
			var message = "The server is shutting down. Battles cannot be started at this time.";
			if (Rooms.global.lockdown === 'ddos') {
				message = "The server is under attack. Battles cannot be started at this time.";
			}
			connection.popup(message);
			setImmediate(callback.bind(null, false));
			return;
		}
		if (ResourceMonitor.countPrepBattle(connection.ip || connection.latestIp, this.name)) {
			connection.popup("Due to high load, you are limited to 6 battles every 3 minutes.");
			setImmediate(callback.bind(null, false));
			return;
		}

		var format = Tools.getFormat(formatid);
		if (!format['' + type + 'Show']) {
			connection.popup("That format is not available.");
			setImmediate(callback.bind(null, false));
			return;
		}
		TeamValidator.validateTeam(formatid, this.team, this.finishPrepBattle.bind(this, connection, callback));
	};
	User.prototype.finishPrepBattle = function (connection, callback, success, details) {
		if (!success) {
			connection.popup("Your team was rejected for the following reasons:\n\n- " + details.replace(/\n/g, '\n- '));
			callback(false);
		} else {
			if (details) {
				this.team = details;
				ResourceMonitor.teamValidatorChanged++;
			} else {
				ResourceMonitor.teamValidatorUnchanged++;
			}
			callback(true);
		}
	};
	User.prototype.updateChallenges = function () {
		var challengeTo = this.challengeTo;
		if (challengeTo) {
			challengeTo = {
				to: challengeTo.to,
				format: challengeTo.format
			};
		}
		this.send('|updatechallenges|' + JSON.stringify({
			challengesFrom: Object.map(this.challengesFrom, 'format'),
			challengeTo: challengeTo
		}));
	};
	User.prototype.makeChallenge = function (user, format/*, isPrivate*/) {
		user = getUser(user);
		if (!user || this.challengeTo) {
			return false;
		}
		if (user.blockChallenges && !this.can('bypassblocks', user)) {
			return false;
		}
		if (new Date().getTime() < this.lastChallenge + 10000) {
			// 10 seconds ago
			return false;
		}
		var time = new Date().getTime();
		var challenge = {
			time: time,
			from: this.userid,
			to: user.userid,
			format: '' + (format || ''),
			//isPrivate: !!isPrivate, // currently unused
			team: this.team
		};
		this.lastChallenge = time;
		this.challengeTo = challenge;
		user.challengesFrom[this.userid] = challenge;
		this.updateChallenges();
		user.updateChallenges();
	};
	User.prototype.cancelChallengeTo = function () {
		if (!this.challengeTo) return true;
		var user = getUser(this.challengeTo.to);
		if (user) delete user.challengesFrom[this.userid];
		this.challengeTo = null;
		this.updateChallenges();
		if (user) user.updateChallenges();
	};
	User.prototype.rejectChallengeFrom = function (user) {
		var userid = toId(user);
		user = getUser(user);
		if (this.challengesFrom[userid]) {
			delete this.challengesFrom[userid];
		}
		if (user) {
			delete this.challengesFrom[user.userid];
			if (user.challengeTo && user.challengeTo.to === this.userid) {
				user.challengeTo = null;
				user.updateChallenges();
			}
		}
		this.updateChallenges();
	};
	User.prototype.acceptChallengeFrom = function (user) {
		var userid = toId(user);
		user = getUser(user);
		if (!user || !user.challengeTo || user.challengeTo.to !== this.userid) {
			if (this.challengesFrom[userid]) {
				delete this.challengesFrom[userid];
				this.updateChallenges();
			}
			return false;
		}
		Rooms.global.startBattle(this, user, user.challengeTo.format, false, this.team, user.challengeTo.team);
		delete this.challengesFrom[user.userid];
		user.challengeTo = null;
		this.updateChallenges();
		user.updateChallenges();
		return true;
	};
	// chatQueue should be an array, but you know about mutables in prototypes...
	// P.S. don't replace this with an array unless you know what mutables in prototypes do.
	User.prototype.chatQueue = null;
	User.prototype.chatQueueTimeout = null;
	User.prototype.lastChatMessage = 0;
	/**
	 * The user says message in room.
	 * Returns false if the rest of the user's messages should be discarded.
	 */
	User.prototype.chat = function (message, room, connection) {
		var now = new Date().getTime();

		if (message.substr(0, 16) === '/cmd userdetails') {
			// certain commands are exempt from the queue
			ResourceMonitor.activeIp = connection.ip;
			room.chat(this, message, connection);
			ResourceMonitor.activeIp = null;
			return false; // but end the loop here
		}

		if (this.chatQueueTimeout) {
			if (!this.chatQueue) this.chatQueue = []; // this should never happen
			if (this.chatQueue.length >= THROTTLE_BUFFER_LIMIT-1) {
				connection.sendTo(room, '|raw|' +
					"<strong class=\"message-throttle-notice\">Your message was not sent because you've been typing too quickly.</strong>"
				);
				return false;
			} else {
				this.chatQueue.push([message, room, connection]);
			}
		} else if (now < this.lastChatMessage + THROTTLE_DELAY) {
			this.chatQueue = [[message, room, connection]];
			this.chatQueueTimeout = setTimeout(
				this.processChatQueue.bind(this), THROTTLE_DELAY);
		} else {
			this.lastChatMessage = now;
			ResourceMonitor.activeIp = connection.ip;
			room.chat(this, message, connection);
			ResourceMonitor.activeIp = null;
		}
	};
	User.prototype.clearChatQueue = function () {
		this.chatQueue = null;
		if (this.chatQueueTimeout) {
			clearTimeout(this.chatQueueTimeout);
			this.chatQueueTimeout = null;
		}
	};
	User.prototype.processChatQueue = function () {
		if (!this.chatQueue) return; // this should never happen
		var toChat = this.chatQueue.shift();

		ResourceMonitor.activeIp = toChat[2].ip;
		toChat[1].chat(this, toChat[0], toChat[2]);
		ResourceMonitor.activeIp = null;

		if (this.chatQueue && this.chatQueue.length) {
			this.chatQueueTimeout = setTimeout(
				this.processChatQueue.bind(this), THROTTLE_DELAY);
		} else {
			this.chatQueue = null;
			this.chatQueueTimeout = null;
		}
	};
	User.prototype.destroy = function () {
		// deallocate user
		for (var roomid in this.mutedRooms) {
			clearTimeout(this.mutedRooms[roomid]);
			delete this.mutedRooms[roomid];
		}
		this.clearChatQueue();
		delete users[this.userid];
	};
	User.prototype.toString = function () {
		return this.userid;
	};
	// "static" function
	User.pruneInactive = function (threshold) {
		var now = Date.now();
		for (var i in users) {
			var user = users[i];
			if (user.connected) continue;
			if ((now - user.lastConnected) > threshold) {
				users[i].destroy();
			}
		}
	};
	return User;
})();

Connection = (function () {
	function Connection(id, worker, socketid, user, ip) {
		this.id = id;
		this.socketid = socketid;
		this.worker = worker;
		this.rooms = {};

		this.user = user;

		this.ip = ip || '';
	}

	Connection.prototype.sendTo = function (roomid, data) {
		if (roomid && roomid.id) roomid = roomid.id;
		if (roomid && roomid !== 'lobby') data = '>' + roomid + '\n' + data;
		Sockets.socketSend(this.worker, this.socketid, data);
		ResourceMonitor.countNetworkUse(data.length);
	};

	Connection.prototype.send = function (data) {
		Sockets.socketSend(this.worker, this.socketid, data);
		ResourceMonitor.countNetworkUse(data.length);
	};

	Connection.prototype.destroy = function () {
		Sockets.socketDisconnect(this.worker, this.socketid);
		this.onDisconnect();
	};
	Connection.prototype.onDisconnect = function () {
		delete connections[this.id];
		if (this.user) this.user.onDisconnect(this);
	};

	Connection.prototype.popup = function (message) {
		this.send('|popup|' + message.replace(/\n/g, '||'));
	};

	Connection.prototype.joinRoom = function (room) {
		if (room.id in this.rooms) return;
		this.rooms[room.id] = room;
		Sockets.channelAdd(this.worker, room.id, this.socketid);
	};
	Connection.prototype.leaveRoom = function (room) {
		if (room.id in this.rooms) {
			delete this.rooms[room.id];
			Sockets.channelRemove(this.worker, room.id, this.socketid);
		}
	};

	return Connection;
})();

Users.User = User;
Users.Connection = Connection;

/*********************************************************
 * Inactive user pruning
 *********************************************************/

Users.pruneInactive = User.pruneInactive;
Users.pruneInactiveTimer = setInterval(
	User.pruneInactive,
	1000 * 60 * 30,
	Config.inactiveuserthreshold || 1000 * 60 * 60
);<|MERGE_RESOLUTION|>--- conflicted
+++ resolved
@@ -455,37 +455,21 @@
 		this.send('|popup|' + message.replace(/\n/g, '||'));
 	};
 	User.prototype.getIdentity = function (roomid) {
-<<<<<<< HEAD
-		if (!roomid) roomid = 'lobby';
 		var name = this.name + (this.away ? " - Ⓐⓦⓐⓨ" : "");
-=======
->>>>>>> d788f7c6
 		if (this.locked) {
 			return '‽' + name;
 		}
-<<<<<<< HEAD
-		if (this.mutedRooms[roomid]) {
-			return '!' + name;
-		}
-		var room = Rooms.rooms[roomid];
-		if (room && room.auth) {
-			if (room.auth[this.userid]) {
-				return room.auth[this.userid] + name;
-			}
-			if (room.isPrivate) return ' ' + name;
-=======
 		if (roomid) {
 			if (this.mutedRooms[roomid]) {
-				return '!' + this.name;
+				return '!' + name;
 			}
 			var room = Rooms.rooms[roomid];
 			if (room && room.auth) {
 				if (room.auth[this.userid]) {
-					return room.auth[this.userid] + this.name;
-				}
-				if (room.isPrivate) return ' ' + this.name;
-			}
->>>>>>> d788f7c6
+					return room.auth[this.userid] + name;
+				}
+				if (room.isPrivate) return ' ' + name;
+			}
 		}
 		return this.group + name;
 	};
