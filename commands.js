--- conflicted
+++ resolved
@@ -149,24 +149,12 @@
 			return this.parse('/help msg');
 		}
 		this.pmTarget = (targetUser || this.targetUsername);
-<<<<<<< HEAD
-		if (!targetUser || !targetUser.connected) {
-			if (targetUser && !targetUser.connected) {
-				this.errorReply("User " + this.targetUsername + " is offline. Try using /tell to send them an offline message.");
-				return;
-			} else {
-				this.errorReply("User "  + this.targetUsername + " not found. Did you misspell their name? If they are offline, try using /tell to send them an offline message.");
-				return this.parse('/help tell');
-			}
-			return;
-=======
 		if (!targetUser) {
-			this.errorReply("User " + this.targetUsername + " not found. Did you misspell their name?");
+			this.errorReply("User "  + this.targetUsername + " not found. Did you misspell their name? If they are offline, try using /tell to send them an offline message.");
 			return this.parse('/help msg');
 		}
 		if (!targetUser.connected) {
-			return this.errorReply("User " + this.targetUsername + " is offline.");
->>>>>>> 1c574c6c
+			return this.errorReply("User " + this.targetUsername + " is offline. Try using /tell to send them an offline message.");
 		}
 
 		if (Config.pmmodchat) {
@@ -1940,7 +1928,6 @@
 				CommandParser.uncacheTree('./command-parser.js');
 				delete require.cache[require.resolve('./commands.js')];
 				delete require.cache[require.resolve('./chat-plugins/info.js')];
-<<<<<<< HEAD
 				for (let file of dir) {
 					if (file.substr(-3) !== '.js' || file === 'info.js') continue;
 					delete require.cache[require.resolve('./chat-plugins/' + file)];
@@ -1950,8 +1937,6 @@
 					Tools.dexsearchProcess = null;
 				}
 				delete require.cache[require.resolve('./chat-plugins/dexsearch.js')];
-=======
->>>>>>> 1c574c6c
 				global.CommandParser = require('./command-parser.js');
 
 				let runningTournaments = Tournaments.tournaments;
