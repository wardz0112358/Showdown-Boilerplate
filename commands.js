/**
 * System commands
 * Pokemon Showdown - http://pokemonshowdown.com/
 *
 * These are system commands - commands required for Pokemon Showdown
 * to run. A lot of these are sent by the client.
 *
 * System commands should not be modified, added, or removed. If you'd
 * like to modify or add commands, add or edit files in chat-plugins/
 *
 * For the API, see chat-plugins/COMMANDS.md
 *
 * @license MIT license
 */

'use strict';

const crypto = require('crypto');
const fs = require('fs');
const path = require('path');
const parseEmoticons = require('./chat-plugins/emoticons').parseEmoticons;
const dir = fs.readdirSync(path.resolve(__dirname, 'chat-plugins'));

const MAX_REASON_LENGTH = 300;
const MUTE_LENGTH = 7 * 60 * 1000;
const HOURMUTE_LENGTH = 60 * 60 * 1000;

exports.commands = {

	version: function (target, room, user) {
		if (!this.canBroadcast()) return;
		this.sendReplyBox("Server version: <b>" + CommandParser.package.version + "</b>");
	},

	auth: 'authority',
	stafflist: 'authority',
	globalauth: 'authority',
	authlist: 'authority',
	authority: function (target, room, user, connection) {
		if (target) {
			let targetRoom = Rooms.search(target);
			let unavailableRoom = targetRoom && (targetRoom !== room && (targetRoom.modjoin || targetRoom.staffRoom) && !user.can('makeroom'));
			if (targetRoom && !unavailableRoom) return this.parse('/roomauth1 ' + target);
			return this.parse('/userauth ' + target);
		}
		let rankLists = {};
		let ranks = Object.keys(Config.groups);
		for (let u in Users.usergroups) {
			let rank = Users.usergroups[u].charAt(0);
			if (rank === ' ' || rank === '+') continue;
			// In case the usergroups.csv file is not proper, we check for the server ranks.
			if (ranks.indexOf(rank) >= 0) {
				let name = Users.usergroups[u].substr(1);
				if (!rankLists[rank]) rankLists[rank] = [];
				if (name) rankLists[rank].push(name);
			}
		}

		let buffer = Object.keys(rankLists).sort((a, b) =>
			(Config.groups[b] || {rank: 0}).rank - (Config.groups[a] || {rank: 0}).rank
		).map(r =>
			(Config.groups[r] ? Config.groups[r].name + "s (" + r + ")" : r) + ":\n" + rankLists[r].sort((a, b) => toId(a).localeCompare(toId(b))).join(", ")
		);

		if (!buffer.length) buffer = "This server has no global authority.";
		connection.popup(buffer.join("\n\n"));
	},
	authhelp: ["/auth - Show global staff for the server.",
		"/auth [room] - Show what roomauth a room has.",
		"/auth [user] - Show what global and roomauth a user has."],

	me: function (target, room, user, connection) {
		// By default, /me allows a blank message
		if (!target) target = '';
		target = this.canTalk('/me ' + target);
		if (!target) return;

		return target;
	},

	mee: function (target, room, user, connection) {
		// By default, /mee allows a blank message
		if (!target) target = '';
		target = target.trim();
		if (/[A-Za-z0-9]/.test(target.charAt(0))) {
			return this.errorReply("To prevent confusion, /mee can't start with a letter or number.");
		}
		target = this.canTalk('/mee ' + target);
		if (!target) return;

		return target;
	},

	avatar: function (target, room, user) {
		if (!target) return this.parse('/avatars');
		let parts = target.split(',');
		let avatar = parseInt(parts[0]);
		if (parts[0] === '#bw2elesa' || parts[0] === '#teamrocket' || parts[0] === '#yellow') {
			avatar = parts[0];
		}
		if (typeof avatar === 'number' && (!avatar || avatar > 294 || avatar < 1)) {
			if (!parts[1]) {
				this.errorReply("Invalid avatar.");
			}
			return false;
		}

		user.avatar = avatar;
		if (!parts[1]) {
			this.sendReply("Avatar changed to:\n" +
				'|raw|<img src="//play.pokemonshowdown.com/sprites/trainers/' + (typeof avatar === 'string' ? avatar.substr(1) : avatar) + '.png" alt="" width="80" height="80" />');
		}
	},
	avatarhelp: ["/avatar [avatar number 1 to 293] - Change your trainer sprite."],

	signout: 'logout',
	logout: function (target, room, user) {
		user.resetName();
	},

	requesthelp: 'report',
	report: function (target, room, user) {
		if (room.id === 'help') {
			this.sendReply("Ask one of the Moderators (@) in the Help room.");
		} else {
			this.parse('/join help');
		}
	},

	r: 'reply',
	reply: function (target, room, user) {
		if (!target) return this.parse('/help reply');
		if (!user.lastPM) {
			return this.errorReply("No one has PMed you yet.");
		}
		return this.parse('/msg ' + (user.lastPM || '') + ', ' + target);
	},
	replyhelp: ["/reply OR /r [message] - Send a private message to the last person you received a message from, or sent a message to."],

	pm: 'msg',
	whisper: 'msg',
	w: 'msg',
	msg: function (target, room, user, connection) {
		if (!target) return this.parse('/help msg');
		target = this.splitTarget(target);
		let targetUser = this.targetUser;
		if (!target) {
			this.errorReply("You forgot the comma.");
			return this.parse('/help msg');
		}
		this.pmTarget = (targetUser || this.targetUsername);
		if (!targetUser || !targetUser.connected) {
			if (targetUser && !targetUser.connected) {
				this.errorReply("User " + this.targetUsername + " is offline. Try using /tell to send them an offline message.");
				return;
			} else {
				this.errorReply("User "  + this.targetUsername + " not found. Did you misspell their name? If they are offline, try using /tell to send them an offline message.");
				return this.parse('/help tell');
			}
			return;
		}

		if (Config.pmmodchat) {
			let userGroup = user.group;
			if (Config.groupsranking.indexOf(userGroup) < Config.groupsranking.indexOf(Config.pmmodchat)) {
				let groupName = Config.groups[Config.pmmodchat].name || Config.pmmodchat;
				this.errorReply("Because moderated chat is set, you must be of rank " + groupName + " or higher to PM users.");
				return false;
			}
		}

		if (user.locked && !targetUser.can('lock')) {
			return this.errorReply("You can only private message members of the moderation team (users marked by %, @, &, or ~) when locked.");
		}
		if (targetUser.locked && !user.can('lock')) {
			return this.errorReply("This user is locked and cannot PM.");
		}
		if (targetUser.ignorePMs && targetUser.ignorePMs !== user.group && !user.can('lock')) {
			if (!targetUser.can('lock')) {
				return this.errorReply("This user is blocking private messages right now.");
			} else if (targetUser.can('bypassall')) {
				return this.errorReply("This admin is too busy to answer private messages right now. Please contact a different staff member.");
			}
		}
		if (user.ignorePMs && user.ignorePMs !== targetUser.group && !targetUser.can('lock')) {
			return this.errorReply("You are blocking private messages right now.");
		}

		target = this.canTalk(target, null, targetUser);
		if (!target) return false;

		if (target.charAt(0) === '/' && target.charAt(1) !== '/') {
			// PM command
			let innerCmdIndex = target.indexOf(' ');
			let innerCmd = (innerCmdIndex >= 0 ? target.slice(1, innerCmdIndex) : target.slice(1));
			let innerTarget = (innerCmdIndex >= 0 ? target.slice(innerCmdIndex + 1) : '');
			switch (innerCmd) {
			case 'me':
			case 'mee':
			case 'announce':
				break;
			case 'invite':
			case 'inv': {
				let targetRoom = Rooms.search(innerTarget);
				if (!targetRoom || targetRoom === Rooms.global) return this.errorReply('The room "' + innerTarget + '" does not exist.');
				if (targetRoom.staffRoom && !targetUser.isStaff) return this.errorReply('User "' + this.targetUsername + '" requires global auth to join room "' + targetRoom.id + '".');
				if (targetRoom.modjoin) {
					if (targetRoom.auth && (targetRoom.isPrivate === true || targetUser.group === ' ') && !(targetUser.userid in targetRoom.auth)) {
						this.parse('/roomvoice ' + targetUser.name, false, targetRoom);
						if (!(targetUser.userid in targetRoom.auth)) {
							return;
						}
					}
				}
				if (targetRoom.isPrivate === true && targetRoom.modjoin && targetRoom.auth) {
					if (!(user.userid in targetRoom.auth)) {
						return this.errorReply('The room "' + innerTarget + '" does not exist.');
					}
					if (Config.groupsranking.indexOf(targetRoom.auth[targetUser.userid] || ' ') < Config.groupsranking.indexOf(targetRoom.modjoin) && !targetUser.can('bypassall')) {
						return this.errorReply('The user "' + targetUser.name + '" does not have permission to join "' + innerTarget + '".');
					}
				}
				if (targetRoom.auth && targetRoom.isPrivate && !(user.userid in targetRoom.auth) && !user.can('makeroom')) {
					return this.errorReply('You do not have permission to invite people to this room.');
				}

				target = '/invite ' + targetRoom.id;
				break;
			}
			default:
				return this.errorReply("The command '/" + innerCmd + "' was unrecognized or unavailable in private messages. To send a message starting with '/" + innerCmd + "', type '//" + innerCmd + "'.");
			}
		}

		let emoteMsg = parseEmoticons(target, room, user, true);
		if ((!user.blockEmoticons && !targetUser.blockEmoticons) && emoteMsg) target = '/html ' + emoteMsg;

		let message = '|pm|' + user.getIdentity() + '|' + targetUser.getIdentity() + '|' + target;

		user.send(message);
		if (targetUser !== user) targetUser.send(message);
		targetUser.lastPM = user.userid;
		user.lastPM = targetUser.userid;
	},
	msghelp: ["/msg OR /whisper OR /w [username], [message] - Send a private message."],

	blockpm: 'ignorepms',
	blockpms: 'ignorepms',
	ignorepm: 'ignorepms',
	ignorepms: function (target, room, user) {
		if (user.ignorePMs === (target || true)) return this.errorReply("You are already blocking private messages! To unblock, use /unblockpms");
		if (user.can('lock') && !user.can('bypassall')) return this.errorReply("You are not allowed to block private messages.");
		user.ignorePMs = true;
		if (target in Config.groups) {
			user.ignorePMs = target;
			return this.sendReply("You are now blocking private messages, except from staff and " + target + ".");
		}
		return this.sendReply("You are now blocking private messages, except from staff.");
	},
	ignorepmshelp: ["/blockpms - Blocks private messages. Unblock them with /unignorepms."],

	unblockpm: 'unignorepms',
	unblockpms: 'unignorepms',
	unignorepm: 'unignorepms',
	unignorepms: function (target, room, user) {
		if (!user.ignorePMs) return this.errorReply("You are not blocking private messages! To block, use /blockpms");
		user.ignorePMs = false;
		return this.sendReply("You are no longer blocking private messages.");
	},
	unignorepmshelp: ["/unblockpms - Unblocks private messages. Block them with /blockpms."],

	idle: 'away',
	afk: 'away',
	away: function (target, room, user) {
		this.parse('/blockchallenges');
		this.parse('/blockpms ' + target);
	},
	awayhelp: ["/away - Blocks challenges and private messages. Unblock them with /back."],

	unaway: 'back',
	unafk: 'back',
	back: function () {
		this.parse('/unblockpms');
		this.parse('/unblockchallenges');
	},
	backhelp: ["/back - Unblocks challenges and/or private messages, if either are blocked."],

	rank: function (target, room, user) {
		if (!target) target = user.name;

		Ladders.visualizeAll(target).then(values => {
			let buffer = '<div class="ladder"><table>';
			buffer += '<tr><td colspan="8">User: <strong>' + Tools.escapeHTML(target) + '</strong></td></tr>';

			let ratings = values.join('');
			if (!ratings) {
				buffer += '<tr><td colspan="8"><em>This user has not played any ladder games yet.</em></td></tr>';
			} else {
				buffer += '<tr><th>Format</th><th><abbr title="Elo rating">Elo</abbr></th><th>W</th><th>L</th><th>Total</th>';
				buffer += ratings;
			}
			buffer += '</table></div>';

			this.sendReply('|raw|' + buffer);
		});
	},

	makeprivatechatroom: 'makechatroom',
	makechatroom: function (target, room, user, connection, cmd) {
		if (!this.can('makeroom')) return;

		// `,` is a delimiter used by a lot of /commands
		// `|` and `[` are delimiters used by the protocol
		// `-` has special meaning in roomids
		if (target.includes(',') || target.includes('|') || target.includes('[') || target.includes('-')) {
			return this.errorReply("Room titles can't contain any of: ,|[-");
		}

		let id = toId(target);
		if (!id) return this.parse('/help makechatroom');
		// Check if the name already exists as a room or alias
		if (Rooms.search(id)) return this.errorReply("The room '" + target + "' already exists.");
		if (Rooms.global.addChatRoom(target)) {
			if (cmd === 'makeprivatechatroom') {
				let targetRoom = Rooms.search(target);
				targetRoom.isPrivate = true;
				targetRoom.chatRoomData.isPrivate = true;
				Rooms.global.writeChatRoomData();
				if (Rooms.get('upperstaff')) {
					Rooms.get('upperstaff').add('|raw|<div class="broadcast-green">Private chat room created: <b>' + Tools.escapeHTML(target) + '</b></div>').update();
				}
				return this.sendReply("The private chat room '" + target + "' was created.");
			} else {
				if (Rooms.get('staff')) {
					Rooms.get('staff').add('|raw|<div class="broadcast-green">Public chat room created: <b>' + Tools.escapeHTML(target) + '</b></div>').update();
				}
				if (Rooms.get('upperstaff')) {
					Rooms.get('upperstaff').add('|raw|<div class="broadcast-green">Public chat room created: <b>' + Tools.escapeHTML(target) + '</b></div>').update();
				}
				return this.sendReply("The chat room '" + target + "' was created.");
			}
		}
		return this.errorReply("An error occurred while trying to create the room '" + target + "'.");
	},
	makechatroomhelp: ["/makechatroom [roomname] - Creates a new room named [roomname]. Requires: & ~"],

	makegroupchat: function (target, room, user, connection, cmd) {
		if (!user.autoconfirmed) {
			return this.errorReply("You must be autoconfirmed to make a groupchat.");
		}
		if (!user.confirmed) {
			return this.errorReply("You must be global voice or roomdriver+ in some public room to make a groupchat.");
		}
		// if (!this.can('makegroupchat')) return false;
		if (target.length > 64) return this.errorReply("Title must be under 32 characters long.");
		let targets = target.split(',', 2);

		// Title defaults to a random 8-digit number.
		let title = targets[0].trim();
		if (title.length >= 32) {
			return this.errorReply("Title must be under 32 characters long.");
		} else if (!title) {
			title = ('' + Math.floor(Math.random() * 100000000));
		} else if (Config.chatfilter) {
			let filterResult = Config.chatfilter.call(this, title, user, null, connection);
			if (!filterResult) return;
			if (title !== filterResult) {
				return this.errorReply("Invalid title.");
			}
		}
		// `,` is a delimiter used by a lot of /commands
		// `|` and `[` are delimiters used by the protocol
		// `-` has special meaning in roomids
		if (title.includes(',') || title.includes('|') || title.includes('[') || title.includes('-')) {
			return this.errorReply("Room titles can't contain any of: ,|[-");
		}

		// Even though they're different namespaces, to cut down on confusion, you
		// can't share names with registered chatrooms.
		let existingRoom = Rooms.search(toId(title));
		if (existingRoom && !existingRoom.modjoin) return this.errorReply("The room '" + title + "' already exists.");
		// Room IDs for groupchats are groupchat-TITLEID
		let titleid = toId(title);
		if (!titleid) {
			titleid = '' + Math.floor(Math.random() * 100000000);
		}
		let roomid = 'groupchat-' + user.userid + '-' + titleid;
		// Titles must be unique.
		if (Rooms.search(roomid)) return this.errorReply("A group chat named '" + title + "' already exists.");
		// Tab title is prefixed with '[G]' to distinguish groupchats from
		// registered chatrooms
		title = title;

		if (Monitor.countGroupChat(connection.ip)) {
			this.errorReply("Due to high load, you are limited to creating 4 group chats every hour.");
			return;
		}

		// Privacy settings, default to hidden.
		let privacy = toId(targets[1]) || 'hidden';
		let privacySettings = {private: true, hidden: 'hidden', public: false};
		if (!(privacy in privacySettings)) privacy = 'hidden';

		let groupChatLink = '<code>&lt;&lt;' + roomid + '>></code>';
		let groupChatURL = '';
		if (Config.serverid) {
			groupChatURL = 'http://' + (Config.serverid === 'showdown' ? 'psim.us' : Config.serverid + '.psim.us') + '/' + roomid;
			groupChatLink = '<a href="' + groupChatURL + '">' + groupChatLink + '</a>';
		}
		let titleHTML = '';
		if (/^[0-9]+$/.test(title)) {
			titleHTML = groupChatLink;
		} else {
			titleHTML = Tools.escapeHTML(title) + ' <small style="font-weight:normal;font-size:9pt">' + groupChatLink + '</small>';
		}
		let targetRoom = Rooms.createChatRoom(roomid, '[G] ' + title, {
			isPersonal: true,
			isPrivate: privacySettings[privacy],
			auth: {},
			introMessage: '<h2 style="margin-top:0">' + titleHTML + '</h2><p>There are several ways to invite people:<br />- in this chat: <code>/invite USERNAME</code><br />- anywhere in PS: link to <code>&lt;&lt;' + roomid + '>></code>' + (groupChatURL ? '<br />- outside of PS: link to <a href="' + groupChatURL + '">' + groupChatURL + '</a>' : '') + '</p><p>This room will expire after 40 minutes of inactivity or when the server is restarted.</p><p style="margin-bottom:0"><button name="send" value="/roomhelp">Room management</button>',
		});
		if (targetRoom) {
			// The creator is RO.
			targetRoom.auth[user.userid] = '#';
			// Join after creating room. No other response is given.
			user.joinRoom(targetRoom.id);
			return;
		}
		return this.errorReply("An unknown error occurred while trying to create the room '" + title + "'.");
	},
	makegroupchathelp: ["/makegroupchat [roomname], [private|hidden|public] - Creates a group chat named [roomname]. Leave off privacy to default to hidden. Requires global voice or roomdriver+ in a public room to make a groupchat."],

	deregisterchatroom: function (target, room, user) {
		if (!this.can('makeroom')) return;
		this.errorReply("NOTE: You probably want to use `/deleteroom` now that it exists.");
		let id = toId(target);
		if (!id) return this.parse('/help deregisterchatroom');
		let targetRoom = Rooms.search(id);
		if (!targetRoom) return this.errorReply("The room '" + target + "' doesn't exist.");
		target = targetRoom.title || targetRoom.id;
		if (Rooms.global.deregisterChatRoom(id)) {
			this.sendReply("The room '" + target + "' was deregistered.");
			this.sendReply("It will be deleted as of the next server restart.");
			return;
		}
		return this.errorReply("The room '" + target + "' isn't registered.");
	},
	deregisterchatroomhelp: ["/deregisterchatroom [roomname] - Deletes room [roomname] after the next server restart. Requires: & ~"],

	deletechatroom: 'deleteroom',
	deletegroupchat: 'deleteroom',
	deleteroom: function (target, room, user) {
		if (!this.can('makeroom')) return;
		let roomid = target.trim();
		if (!roomid) return this.parse('/help deleteroom');
		let targetRoom = Rooms.search(roomid);
		if (!targetRoom) return this.errorReply("The room '" + target + "' doesn't exist.");
		target = targetRoom.title || targetRoom.id;

		if (targetRoom.id === 'global') {
			return this.errorReply("This room can't be deleted.");
		}

		if (targetRoom.chatRoomData) {
			if (targetRoom.isPrivate) {
				if (Rooms.get('upperstaff')) {
					Rooms.get('upperstaff').add('|raw|<div class="broadcast-red">Private chat room deleted: <b>' + Tools.escapeHTML(target) + '</b></div>').update();
				}
			} else {
				if (Rooms.get('staff')) {
					Rooms.get('staff').add('|raw|<div class="broadcast-red">Public chat room deleted: <b>' + Tools.escapeHTML(target) + '</b></div>').update();
				}
				if (Rooms.get('upperstaff')) {
					Rooms.get('upperstaff').add('|raw|<div class="broadcast-red">Public chat room deleted: <b>' + Tools.escapeHTML(target) + '</b></div>').update();
				}
			}
		}

		targetRoom.add("|raw|<div class=\"broadcast-red\"><b>This room has been deleted.</b></div>");
		targetRoom.update(); // |expire| needs to be its own message
		targetRoom.add("|expire|This room has been deleted.");
		this.sendReply("The room '" + target + "' was deleted.");
		targetRoom.update();
		targetRoom.destroy();
	},
	deleteroomhelp: ["/deleteroom [roomname] - Deletes room [roomname]. Requires: & ~"],

	hideroom: 'privateroom',
	hiddenroom: 'privateroom',
	secretroom: 'privateroom',
	publicroom: 'privateroom',
	privateroom: function (target, room, user, connection, cmd) {
		if (room.battle || room.isPersonal) {
			if (!this.can('editroom', null, room)) return;
		} else {
			// registered chatrooms show up on the room list and so require
			// higher permissions to modify privacy settings
			if (!this.can('makeroom')) return;
		}
		let setting;
		switch (cmd) {
		case 'privateroom':
			return this.parse('/help privateroom');
		case 'publicroom':
			setting = false;
			break;
		case 'secretroom':
			setting = true;
			break;
		default:
			if (room.isPrivate === true && target !== 'force') {
				return this.sendReply("This room is a secret room. Use `/publicroom` to make it public, or `/hiddenroom force` to force hidden.");
			}
			setting = 'hidden';
			break;
		}

		if ((setting === true || room.isPrivate === true) && !room.isPersonal) {
			if (!this.can('makeroom')) return;
		}

		if (target === 'off' || !setting) {
			delete room.isPrivate;
			this.addModCommand("" + user.name + " made this room public.");
			if (room.chatRoomData) {
				delete room.chatRoomData.isPrivate;
				Rooms.global.writeChatRoomData();
			}
		} else {
			if (room.isPrivate === setting) {
				return this.errorReply("This room is already " + (setting === true ? 'secret' : setting) + ".");
			}
			room.isPrivate = setting;
			this.addModCommand("" + user.name + " made this room " + (setting === true ? 'secret' : setting) + ".");
			if (room.chatRoomData) {
				room.chatRoomData.isPrivate = setting;
				Rooms.global.writeChatRoomData();
			}
		}
	},
	privateroomhelp: ["/secretroom - Makes a room secret. Secret rooms are visible to & and up. Requires: & ~",
		"/hiddenroom [on/off] - Makes a room hidden. Hidden rooms are visible to % and up, and inherit global ranks. Requires: \u2605 & ~",
		"/publicroom - Makes a room public. Requires: \u2605 & ~"],

	modjoin: function (target, room, user) {
		if (room.battle || room.isPersonal) {
			if (!this.can('editroom', null, room)) return;
		} else {
			if (!this.can('makeroom')) return;
		}
		if (room.tour && !room.tour.modjoin) return this.errorReply("You can't do this in tournaments where modjoin is prohibited.");
		if (target === 'off' || target === 'false') {
			delete room.modjoin;
			this.addModCommand("" + user.name + " turned off modjoin.");
			if (room.chatRoomData) {
				delete room.chatRoomData.modjoin;
				Rooms.global.writeChatRoomData();
			}
		} else {
			if (target === 'on' || target === 'true' || !target) {
				room.modjoin = true;
				this.addModCommand("" + user.name + " turned on modjoin.");
			} else if (target in Config.groups) {
				if (room.battle && !this.can('makeroom')) return;
				if (room.isPersonal && !user.can('makeroom') && target !== '+') return this.errorReply("/modjoin - Access denied from setting modjoin past + in group chats.");
				room.modjoin = target;
				this.addModCommand("" + user.name + " set modjoin to " + target + ".");
			} else {
				this.errorReply("Unrecognized modjoin setting.");
				return false;
			}
			if (room.chatRoomData) {
				room.chatRoomData.modjoin = room.modjoin;
				Rooms.global.writeChatRoomData();
			}
			if (!room.modchat) this.parse('/modchat ' + Config.groupsranking[1]);
			if (!room.isPrivate) this.parse('/hiddenroom');
		}
	},

	officialchatroom: 'officialroom',
	officialroom: function (target, room, user) {
		if (!this.can('makeroom')) return;
		if (!room.chatRoomData) {
			return this.errorReply("/officialroom - This room can't be made official");
		}
		if (target === 'off') {
			if (!room.isOfficial) return this.errorReply("This chat room is already unofficial.");
			delete room.isOfficial;
			this.addModCommand("" + user.name + " made this chat room unofficial.");
			delete room.chatRoomData.isOfficial;
			Rooms.global.writeChatRoomData();
		} else {
			if (room.isOfficial) return this.errorReply("This chat room is already official.");
			room.isOfficial = true;
			this.addModCommand("" + user.name + " made this chat room official.");
			room.chatRoomData.isOfficial = true;
			Rooms.global.writeChatRoomData();
		}
	},

	roomdesc: function (target, room, user) {
		if (!target) {
			if (!this.canBroadcast()) return;
			if (!room.desc) return this.sendReply("This room does not have a description set.");
			this.sendReplyBox("The room description is: " + Tools.escapeHTML(room.desc));
			return;
		}
		if (!this.can('declare')) return false;
		if (target.length > 80) return this.errorReply("Error: Room description is too long (must be at most 80 characters).");
		let normalizedTarget = ' ' + target.toLowerCase().replace('[^a-zA-Z0-9]+', ' ').trim() + ' ';

		if (normalizedTarget.includes(' welcome ')) {
			return this.errorReply("Error: Room description must not contain the word 'welcome'.");
		}
		if (normalizedTarget.slice(0, 9) === ' discuss ') {
			return this.errorReply("Error: Room description must not start with the word 'discuss'.");
		}
		if (normalizedTarget.slice(0, 12) === ' talk about ' || normalizedTarget.slice(0, 17) === ' talk here about ') {
			return this.errorReply("Error: Room description must not start with the phrase 'talk about'.");
		}

		room.desc = target;
		this.sendReply("(The room description is now: " + target + ")");

		this.privateModCommand("(" + user.name + " changed the roomdesc to: \"" + target + "\".)");

		if (room.chatRoomData) {
			room.chatRoomData.desc = room.desc;
			Rooms.global.writeChatRoomData();
		}
	},

	topic: 'roomintro',
	roomintro: function (target, room, user) {
		if (!target) {
			if (!this.canBroadcast()) return;
			if (!room.introMessage) return this.sendReply("This room does not have an introduction set.");
			this.sendReply('|raw|<div class="infobox infobox-limited">' + room.introMessage + '</div>');
			if (!this.broadcasting && user.can('declare', null, room)) {
				this.sendReply('Source:');
				this.sendReplyBox('<code>/roomintro ' + Tools.escapeHTML(room.introMessage) + '</code>');
			}
			return;
		}
		if (!this.can('declare', null, room)) return false;
		target = this.canHTML(target);
		if (!target) return;
		if (!/</.test(target)) {
			// not HTML, do some simple URL linking
			let re = /(https?:\/\/(([-\w\.]+)+(:\d+)?(\/([\w/_\.]*(\?\S+)?)?)?))/g;
			target = target.replace(re, '<a href="$1">$1</a>');
		}
		if (target.substr(0, 11) === '/roomintro ') target = target.substr(11);

		room.introMessage = target;
		this.sendReply("(The room introduction has been changed to:)");
		this.sendReply('|raw|<div class="infobox infobox-limited">' + target + '</div>');

		this.privateModCommand("(" + user.name + " changed the roomintro.)");
		this.logEntry(target);

		if (room.chatRoomData) {
			room.chatRoomData.introMessage = room.introMessage;
			Rooms.global.writeChatRoomData();
		}
	},

	stafftopic: 'staffintro',
	staffintro: function (target, room, user) {
		if (!target) {
			if (!this.can('mute', null, room)) return false;
			if (!room.staffMessage) return this.sendReply("This room does not have a staff introduction set.");
			this.sendReply('|raw|<div class="infobox">' + room.staffMessage + '</div>');
			if (user.can('ban', null, room)) {
				this.sendReply('Source:');
				this.sendReplyBox('<code>/staffintro ' + Tools.escapeHTML(room.staffMessage) + '</code>');
			}
			return;
		}
		if (!this.can('ban', null, room)) return false;
		target = this.canHTML(target);
		if (!target) return;
		if (!/</.test(target)) {
			// not HTML, do some simple URL linking
			let re = /(https?:\/\/(([-\w\.]+)+(:\d+)?(\/([\w/_\.]*(\?\S+)?)?)?))/g;
			target = target.replace(re, '<a href="$1">$1</a>');
		}
		if (target.substr(0, 12) === '/staffintro ') target = target.substr(12);

		room.staffMessage = target;
		this.sendReply("(The staff introduction has been changed to:)");
		this.sendReply('|raw|<div class="infobox">' + target + '</div>');

		this.privateModCommand("(" + user.name + " changed the staffintro.)");
		this.logEntry(target);

		if (room.chatRoomData) {
			room.chatRoomData.staffMessage = room.staffMessage;
			Rooms.global.writeChatRoomData();
		}
	},

	roomalias: function (target, room, user) {
		if (!target) {
			if (!this.canBroadcast()) return;
			if (!room.aliases || !room.aliases.length) return this.sendReplyBox("This room does not have any aliases.");
			return this.sendReplyBox("This room has the following aliases: " + room.aliases.join(", ") + "");
		}
		if (!this.can('makeroom')) return false;
		let alias = toId(target);
		if (!alias.length) return this.errorReply("Only alphanumeric characters are valid in an alias.");
		if (Rooms.get(alias) || Rooms.aliases[alias]) return this.errorReply("You cannot set an alias to an existing room or alias.");
		if (room.isPersonal) return this.errorReply("Personal rooms can't have aliases.");

		Rooms.aliases[alias] = room.id;
		this.privateModCommand("(" + user.name + " added the room alias '" + target + "'.)");

		if (!room.aliases) room.aliases = [];
		room.aliases.push(alias);
		if (room.chatRoomData) {
			room.chatRoomData.aliases = room.aliases;
			Rooms.global.writeChatRoomData();
		}
	},

	removeroomalias: function (target, room, user) {
		if (!room.aliases) return this.sendReply("This room does not have any aliases.");
		if (!this.can('makeroom')) return false;
		let alias = toId(target);
		if (!alias.length || !Rooms.aliases[alias]) return this.errorReply("Please specify an existing alias.");
		if (Rooms.aliases[alias] !== room.id) return this.errorReply("You may only remove an alias from the current room.");

		this.privateModCommand("(" + user.name + " removed the room alias '" + target + "'.)");

		let aliasIndex = room.aliases.indexOf(alias);
		if (aliasIndex >= 0) {
			room.aliases.splice(aliasIndex, 1);
			delete Rooms.aliases[alias];
			Rooms.global.writeChatRoomData();
		}
	},

	roomowner: function (target, room, user) {
		if (!room.chatRoomData) {
			return this.sendReply("/roomowner - This room isn't designed for per-room moderation to be added");
		}
		if (!target) return this.parse('/help roomowner');
		target = this.splitTarget(target, true);
		let targetUser = this.targetUser;

		if (!targetUser) return this.errorReply("User '" + this.targetUsername + "' is not online.");

		if (!this.can('makeroom')) return false;

		if (!room.auth) room.auth = room.chatRoomData.auth = {};

		let name = targetUser.name;

		room.auth[targetUser.userid] = '#';
		this.addModCommand("" + name + " was appointed Room Owner by " + user.name + ".");
		targetUser.popup("You were appointed Room Owner by " + user.name + " in " + room.id + ".");
		room.onUpdateIdentity(targetUser);
		Rooms.global.writeChatRoomData();
	},
	roomownerhelp: ["/roomowner [username] - Appoints [username] as a room owner. Removes official status. Requires: & ~"],

	roomdeowner: 'deroomowner',
	deroomowner: function (target, room, user) {
		if (!room.auth) {
			return this.sendReply("/roomdeowner - This room isn't designed for per-room moderation");
		}
		if (!target) return this.parse('/help roomdeowner');
		target = this.splitTarget(target, true);
		let targetUser = this.targetUser;
		let name = this.targetUsername;
		let userid = toId(name);
		if (!userid || userid === '') return this.errorReply("User '" + name + "' not found.");

		if (room.auth[userid] !== '#') return this.errorReply("User '" + name + "' is not a room owner.");
		if (!this.can('makeroom')) return false;

		delete room.auth[userid];
		this.sendReply("(" + name + " is no longer Room Owner.)");
		if (targetUser) {
			targetUser.popup("You are no longer a Room Owner of " + room.id + ". (Demoted by " + user.name + ".)");
			targetUser.updateIdentity();
		}
		if (room.chatRoomData) {
			Rooms.global.writeChatRoomData();
		}
	},
	deroomownerhelp: ["/roomdeowner [username] - Removes [username]'s status as a room owner. Requires: & ~"],

	roomdemote: 'roompromote',
	roompromote: function (target, room, user, connection, cmd) {
		if (!room.auth) {
			this.sendReply("/roompromote - This room isn't designed for per-room moderation");
			return this.sendReply("Before setting room mods, you need to set it up with /roomowner");
		}
		if (!target) return this.parse('/help roompromote');

		target = this.splitTarget(target, true);
		let targetUser = this.targetUser;
		let userid = toId(this.targetUsername);
		let name = targetUser ? targetUser.name : this.targetUsername;

		if (!userid) return this.parse('/help roompromote');
		if (!room.auth || !room.auth[userid]) {
			if (!targetUser) {
				return this.errorReply("User '" + name + "' is offline and unauthed, and so can't be promoted.");
			}
			if (!targetUser.registered) {
				return this.errorReply("User '" + name + "' is unregistered, and so can't be promoted.");
			}
		}

		let currentGroup = ((room.auth && room.auth[userid]) || (room.isPrivate !== true && targetUser.group) || ' ');
		let nextGroup = target;
		if (target === 'deauth') nextGroup = Config.groupsranking[0];
		if (!nextGroup) {
			return this.errorReply("Please specify a group such as /roomvoice or /roomdeauth");
		}
		if (!Config.groups[nextGroup]) {
			return this.errorReply("Group '" + nextGroup + "' does not exist.");
		}

		if (Config.groups[nextGroup].globalonly || (Config.groups[nextGroup].battleonly && !room.battle)) {
			return this.errorReply("Group 'room" + Config.groups[nextGroup].id + "' does not exist as a room rank.");
		}

		let groupName = Config.groups[nextGroup].name || "regular user";
		if ((room.auth[userid] || Config.groupsranking[0]) === nextGroup) {
			return this.errorReply("User '" + name + "' is already a " + groupName + " in this room.");
		}
		if (!user.can('makeroom')) {
			if (currentGroup !== ' ' && !user.can('room' + (Config.groups[currentGroup] ? Config.groups[currentGroup].id : 'voice'), null, room)) {
				return this.errorReply("/" + cmd + " - Access denied for promoting/demoting from " + (Config.groups[currentGroup] ? Config.groups[currentGroup].name : "an undefined group") + ".");
			}
			if (nextGroup !== ' ' && !user.can('room' + Config.groups[nextGroup].id, null, room)) {
				return this.errorReply("/" + cmd + " - Access denied for promoting/demoting to " + Config.groups[nextGroup].name + ".");
			}
		}
		if (targetUser && targetUser.locked && !room.isPrivate && !room.battle && !room.isPersonal && (nextGroup === '%' || nextGroup === '@')) {
			Monitor.log("[CrisisMonitor] " + user.name + " was automatically demoted in " + room.id + " for trying to promote locked user: " + targetUser.name + ".");
			room.auth[user.userid] = '@';
			user.updateIdentity(room.id);
			return this.errorReply("You have been automatically deauthed for trying to promote locked user: '" + name + "'.");
		}

		if (nextGroup === ' ') {
			delete room.auth[userid];
		} else {
			room.auth[userid] = nextGroup;
		}

		// Only show popup if: user is online and in the room, the room is public, and not a groupchat or a battle.
		let needsPopup = targetUser && room.users[targetUser.userid] && !room.isPrivate && !room.isPersonal && !room.battle;

		if (nextGroup in Config.groups && currentGroup in Config.groups && Config.groups[nextGroup].rank < Config.groups[currentGroup].rank) {
			if (targetUser && room.users[targetUser.userid] && !Config.groups[nextGroup].modlog) {
				// if the user can't see the demotion message (i.e. rank < %), it is shown in the chat
				targetUser.send(">" + room.id + "\n(You were demoted to Room " + groupName + " by " + user.name + ".)");
			}
			this.privateModCommand("(" + name + " was demoted to Room " + groupName + " by " + user.name + ".)");
			if (needsPopup) targetUser.popup("You were demoted to Room " + groupName + " by " + user.name + " in " + room.id + ".");
		} else if (nextGroup === '#') {
			this.addModCommand("" + name + " was promoted to " + groupName + " by " + user.name + ".");
			if (needsPopup) targetUser.popup("You were promoted to " + groupName + " by " + user.name + " in " + room.id + ".");
		} else {
			this.addModCommand("" + name + " was promoted to Room " + groupName + " by " + user.name + ".");
			if (needsPopup) targetUser.popup("You were promoted to Room " + groupName + " by " + user.name + " in " + room.id + ".");
		}

		if (targetUser) targetUser.updateIdentity(room.id);
		if (room.chatRoomData) Rooms.global.writeChatRoomData();
	},
	roompromotehelp: ["/roompromote OR /roomdemote [username], [group symbol] - Promotes/demotes the user to the specified room rank. Requires: @ # & ~",
		"/room[group] [username] - Promotes/demotes the user to the specified room rank. Requires: @ # & ~",
		"/roomdeauth [username] - Removes all room rank from the user. Requires: @ # & ~"],

	roomstaff: 'roomauth',
	roomauth1: 'roomauth',
	roomauth: function (target, room, user, connection, cmd) {
		let userLookup = '';
		if (cmd === 'roomauth1') userLookup = '\n\nTo look up auth for a user, use /userauth ' + target;
		let targetRoom = room;
		if (target) targetRoom = Rooms.search(target);
		let unavailableRoom = targetRoom && (targetRoom !== room && (targetRoom.modjoin || targetRoom.staffRoom) && !user.can('makeroom'));
		if (!targetRoom || unavailableRoom) return this.errorReply("The room '" + target + "' does not exist.");
		if (!targetRoom.auth) return this.sendReply("/roomauth - The room '" + (targetRoom.title ? targetRoom.title : target) + "' isn't designed for per-room moderation and therefore has no auth list." + userLookup);

		let rankLists = {};
		for (let u in targetRoom.auth) {
			if (!rankLists[targetRoom.auth[u]]) rankLists[targetRoom.auth[u]] = [];
			rankLists[targetRoom.auth[u]].push(u);
		}

		let buffer = Object.keys(rankLists).sort((a, b) =>
			(Config.groups[b] || {rank:0}).rank - (Config.groups[a] || {rank:0}).rank
		).map(r => {
			let roomRankList = rankLists[r].sort();
			roomRankList = roomRankList.map(s => s in targetRoom.users ? "**" + s + "**" : s);
			return (Config.groups[r] ? Config.groups[r].name + "s (" + r + ")" : r) + ":\n" + roomRankList.join(", ");
		});

		if (!buffer.length) {
			connection.popup("The room '" + targetRoom.title + "' has no auth." + userLookup);
			return;
		}
		if (targetRoom !== room) buffer.unshift("" + targetRoom.title + " room auth:");
		connection.popup(buffer.join("\n\n") + userLookup);
	},

	userauth: function (target, room, user, connection) {
		let targetId = toId(target) || user.userid;
		let targetUser = Users.getExact(targetId);
		let targetUsername = (targetUser ? targetUser.name : target);

		let buffer = [];
		let innerBuffer = [];
		let group = Users.usergroups[targetId];
		if (group) {
			buffer.push('Global auth: ' + group.charAt(0));
		}
		for (let i = 0; i < Rooms.global.chatRooms.length; i++) {
			let curRoom = Rooms.global.chatRooms[i];
			if (!curRoom.auth || curRoom.isPrivate) continue;
			group = curRoom.auth[targetId];
			if (!group) continue;
			innerBuffer.push(group + curRoom.id);
		}
		if (innerBuffer.length) {
			buffer.push('Room auth: ' + innerBuffer.join(', '));
		}
		if (targetId === user.userid || user.can('lock')) {
			innerBuffer = [];
			for (let i = 0; i < Rooms.global.chatRooms.length; i++) {
				let curRoom = Rooms.global.chatRooms[i];
				if (!curRoom.auth || !curRoom.isPrivate) continue;
				if (curRoom.isPrivate === true) continue;
				let auth = curRoom.auth[targetId];
				if (!auth) continue;
				innerBuffer.push(auth + curRoom.id);
			}
			if (innerBuffer.length) {
				buffer.push('Hidden room auth: ' + innerBuffer.join(', '));
			}
		}
		if (targetId === user.userid || user.can('makeroom')) {
			innerBuffer = [];
			for (let i = 0; i < Rooms.global.chatRooms.length; i++) {
				let curRoom = Rooms.global.chatRooms[i];
				if (!curRoom.auth || !curRoom.isPrivate) continue;
				if (curRoom.isPrivate !== true) continue;
				let auth = curRoom.auth[targetId];
				if (!auth) continue;
				innerBuffer.push(auth + curRoom.id);
			}
			if (innerBuffer.length) {
				buffer.push('Private room auth: ' + innerBuffer.join(', '));
			}
		}
		if (!buffer.length) {
			buffer.push("No global or room auth.");
		}

		buffer.unshift("" + targetUsername + " user auth:");
		connection.popup(buffer.join("\n\n"));
	},

	rb: 'roomban',
	roomban: function (target, room, user, connection) {
		if (!target) return this.parse('/help roomban');
		if (!this.canTalk()) return this.errorReply("You cannot do this while unable to talk.");

		target = this.splitTarget(target);
		let targetUser = this.targetUser;
		let name = this.targetUsername;
		let userid = toId(name);

		if (!userid || !targetUser) return this.errorReply("User '" + name + "' not found.");
		if (target.length > MAX_REASON_LENGTH) {
			return this.errorReply("The reason is too long. It cannot exceed " + MAX_REASON_LENGTH + " characters.");
		}
		if (!this.can('ban', targetUser, room)) return false;
		if (!room.bannedUsers || !room.bannedIps) {
			return this.errorReply("Room bans are not meant to be used in room " + room.id + ".");
		}
		if (room.bannedUsers[userid] && room.bannedIps[targetUser.latestIp]) return this.sendReply("User " + targetUser.name + " is already banned from room " + room.id + ".");
		if (targetUser in room.users || user.can('lock')) {
			targetUser.popup(
				"|html|<p>" + Tools.escapeHTML(user.name) + " has banned you from the room " + room.id + ".</p>" + (target ? "<p>Reason: " + Tools.escapeHTML(target) + "</p>" : "") +
				"<p>To appeal the ban, PM the staff member that banned you" + (room.auth ? " or a room owner. </p><p><button name=\"send\" value=\"/roomauth " + room.id + "\">List Room Staff</button></p>" : ".</p>")
			);
		}
		this.addModCommand("" + targetUser.name + " was banned from room " + room.id + " by " + user.name + "." + (target ? " (" + target + ")" : ""));
		let acAccount = (targetUser.autoconfirmed !== targetUser.userid && targetUser.autoconfirmed);
		let alts = room.roomBan(targetUser);
		if (!(room.isPersonal || room.isPrivate === true) || user.can('alts', targetUser)) {
			if (alts.length) {
				this.privateModCommand("(" + targetUser.name + "'s " + (acAccount ? " ac account: " + acAccount + ", " : "") + "roombanned alts: " + alts.join(", ") + ")");
				for (let i = 0; i < alts.length; ++i) {
					this.add('|unlink|' + toId(alts[i]));
				}
			} else if (acAccount) {
				this.privateModCommand("(" + targetUser.name + "'s ac account: " + acAccount + ")");
			}
		}
		if (targetUser.confirmed && room.chatRoomData && !room.isPrivate) {
			Monitor.log("[CrisisMonitor] Confirmed user " + targetUser.name + (targetUser.confirmed !== targetUser.userid ? " (" + targetUser.confirmed + ")" : "") + " was roombanned from " + room.id + " by " + user.name + ", and should probably be demoted.");
		}
		let lastid = targetUser.getLastId();
		this.add('|unlink|roomhide|' + lastid);
		if (lastid !== toId(this.inputUsername)) this.add('|unlink|roomhide|' + toId(this.inputUsername));
	},
	roombanhelp: ["/roomban [username] - Bans the user from the room you are in. Requires: @ # & ~"],

	unroomban: 'roomunban',
	roomunban: function (target, room, user, connection) {
		if (!target) return this.parse('/help roomunban');
		if (!room.bannedUsers || !room.bannedIps) {
			return this.errorReply("Room bans are not meant to be used in room " + room.id + ".");
		}
		if (!this.canTalk()) return this.errorReply("You cannot do this while unable to talk.");

		this.splitTarget(target, true);
		let targetUser = this.targetUser;
		let userid = room.isRoomBanned(targetUser) || toId(target);

		if (!userid) return this.errorReply("User '" + target + "' is an invalid username.");
		if (targetUser && !this.can('ban', targetUser, room)) return false;
		let unbannedUserid = room.unRoomBan(userid);
		if (!unbannedUserid) return this.errorReply("User " + userid + " is not banned from room " + room.id + ".");

		this.addModCommand("" + unbannedUserid + " was unbanned from room " + room.id + " by " + user.name + ".");
	},
	roomunbanhelp: ["/roomunban [username] - Unbans the user from the room you are in. Requires: @ # & ~"],

	autojoin: function (target, room, user, connection) {
		Rooms.global.autojoinRooms(user, connection);
		let targets = target.split(',');
		let autojoins = [];
		if (targets.length > 11 || Object.keys(connection.rooms).length > 1) return;
		for (let i = 0; i < targets.length; i++) {
			if (user.tryJoinRoom(targets[i], connection) === null) {
				autojoins.push(targets[i]);
			}
		}
		connection.autojoins = autojoins.join(',');
	},

	joim: 'join',
	j: 'join',
	join: function (target, room, user, connection) {
		if (!target) return false;
		if (user.tryJoinRoom(target, connection) === null) {
			connection.sendTo(target, "|noinit|namerequired|The room '" + target + "' does not exist or requires a login to join.");
		}
	},

	leave: 'part',
	part: function (target, room, user, connection) {
		if (room.id === 'global') return false;
		let targetRoom = Rooms.search(target);
		if (target && !targetRoom) {
			return this.errorReply("The room '" + target + "' does not exist.");
		}
		user.leaveRoom(targetRoom || room, connection);
	},

	/*********************************************************
	 * Moderating: Punishments
	 *********************************************************/

	kick: 'warn',
	k: 'warn',
	warn: function (target, room, user) {
		if (!target) return this.parse('/help warn');
		if (!this.canTalk()) return this.errorReply("You cannot do this while unable to talk.");
		if (room.isPersonal && !user.can('warn')) return this.errorReply("Warning is unavailable in group chats.");

		target = this.splitTarget(target);
		let targetUser = this.targetUser;
		if (!targetUser || !targetUser.connected) return this.errorReply("User '" + this.targetUsername + "' not found.");
		if (!(targetUser in room.users)) {
			return this.errorReply("User " + this.targetUsername + " is not in the room " + room.id + ".");
		}
		if (target.length > MAX_REASON_LENGTH) {
			return this.errorReply("The reason is too long. It cannot exceed " + MAX_REASON_LENGTH + " characters.");
		}
		if (!this.can('warn', targetUser, room)) return false;

		this.addModCommand("" + targetUser.name + " was warned by " + user.name + "." + (target ? " (" + target + ")" : ""));
		targetUser.send('|c|~|/warn ' + target);
		let userid = targetUser.getLastId();
		this.add('|unlink|' + userid);
		if (userid !== toId(this.inputUsername)) this.add('|unlink|' + toId(this.inputUsername));
	},
	warnhelp: ["/warn OR /k [username], [reason] - Warns a user showing them the Pok\u00e9mon Showdown Rules and [reason] in an overlay. Requires: % @ # & ~"],

	redirect: 'redir',
	redir: function (target, room, user, connection) {
		if (!target) return this.parse('/help redirect');
		if (room.isPrivate || room.isPersonal) return this.errorReply("Users cannot be redirected from private or personal rooms.");

		target = this.splitTarget(target);
		let targetUser = this.targetUser;
		let targetRoom = Rooms.search(target);
		if (!targetRoom || targetRoom.modjoin) {
			return this.errorReply("The room '" + target + "' does not exist.");
		}
		if (!this.can('warn', targetUser, room) || !this.can('warn', targetUser, targetRoom)) return false;
		if (!targetUser || !targetUser.connected) {
			return this.errorReply("User " + this.targetUsername + " not found.");
		}
		if (targetRoom.id === "global") return this.errorReply("Users cannot be redirected to the global room.");
		if (targetRoom.isPrivate || targetRoom.isPersonal) {
			return this.parse('/msg ' + this.targetUsername + ', /invite ' + targetRoom.id);
		}
		if (Rooms.rooms[targetRoom.id].users[targetUser.userid]) {
			return this.errorReply("User " + targetUser.name + " is already in the room " + targetRoom.title + "!");
		}
		if (!Rooms.rooms[room.id].users[targetUser.userid]) {
			return this.errorReply("User " + this.targetUsername + " is not in the room " + room.id + ".");
		}
		if (targetUser.joinRoom(targetRoom.id) === false) return this.errorReply("User " + targetUser.name + " could not be joined to room " + targetRoom.title + ". They could be banned from the room.");
		this.addModCommand("" + targetUser.name + " was redirected to room " + targetRoom.title + " by " + user.name + ".");
		targetUser.leaveRoom(room);
	},
	redirhelp: ["/redirect OR /redir [username], [roomname] - Attempts to redirect the user [username] to the room [roomname]. Requires: % @ & ~"],

	m: 'mute',
	mute: function (target, room, user, connection, cmd) {
		if (!target) return this.parse('/help mute');
		if (!this.canTalk()) return this.errorReply("You cannot do this while unable to talk.");

		target = this.splitTarget(target);
		let targetUser = this.targetUser;
		if (!targetUser) return this.errorReply("User '" + this.targetUsername + "' not found.");
		if (target.length > MAX_REASON_LENGTH) {
			return this.errorReply("The reason is too long. It cannot exceed " + MAX_REASON_LENGTH + " characters.");
		}

		let muteDuration = ((cmd === 'hm' || cmd === 'hourmute') ? HOURMUTE_LENGTH : MUTE_LENGTH);
		if (!this.can('mute', targetUser, room)) return false;
		let canBeMutedFurther = ((room.getMuteTime(targetUser) || 0) <= (muteDuration * 5 / 6));
		if ((room.isMuted(targetUser) && !canBeMutedFurther) || targetUser.locked) {
			let problem = " but was already " + (targetUser.locked ? "locked" : "muted");
			if (!target) {
				return this.privateModCommand("(" + targetUser.name + " would be muted by " + user.name + problem + ".)");
			}
			return this.addModCommand("" + targetUser.name + " would be muted by " + user.name + problem + "." + (target ? " (" + target + ")" : ""));
		}

		if (targetUser in room.users) targetUser.popup("|modal|" + user.name + " has muted you in " + room.id + " for " + Tools.toDurationString(muteDuration) + ". " + target);
		this.addModCommand("" + targetUser.name + " was muted by " + user.name + " for " + Tools.toDurationString(muteDuration) + "." + (target ? " (" + target + ")" : ""));
		if (targetUser.autoconfirmed && targetUser.autoconfirmed !== targetUser.userid) this.privateModCommand("(" + targetUser.name + "'s ac account: " + targetUser.autoconfirmed + ")");
		let userid = targetUser.getLastId();
		this.add('|unlink|' + userid);
		if (userid !== toId(this.inputUsername)) this.add('|unlink|' + toId(this.inputUsername));

		room.mute(targetUser, muteDuration, false);
	},
	mutehelp: ["/mute OR /m [username], [reason] - Mutes a user with reason for 7 minutes. Requires: % @ # & ~"],

	hm: 'hourmute',
	hourmute: function (target) {
		if (!target) return this.parse('/help hourmute');
		this.run('mute');
	},
	hourmutehelp: ["/hourmute OR /hm [username], [reason] - Mutes a user with reason for an hour. Requires: % @ # & ~"],

	um: 'unmute',
	unmute: function (target, room, user) {
		if (!target) return this.parse('/help unmute');
		target = this.splitTarget(target);
		if (!this.canTalk()) return this.errorReply("You cannot do this while unable to talk.");
		if (!this.can('mute', null, room)) return false;

		let targetUser = this.targetUser;
		let successfullyUnmuted = room.unmute(targetUser ? targetUser.userid : this.targetUsername, "Your mute in '" + room.title + "' has been lifted.");

		if (successfullyUnmuted) {
			this.addModCommand("" + (targetUser ? targetUser.name : successfullyUnmuted) + " was unmuted by " + user.name + ".");
		} else {
			this.errorReply("" + (targetUser ? targetUser.name : this.targetUsername) + " is not muted.");
		}
	},
	unmutehelp: ["/unmute [username] - Removes mute from user. Requires: % @ # & ~"],

	forcelock: 'lock',
	l: 'lock',
	ipmute: 'lock',
	lock: function (target, room, user, connection, cmd) {
		if (!target) return this.parse('/help lock');

		target = this.splitTarget(target);
		let targetUser = this.targetUser;
		if (!targetUser) return this.errorReply("User '" + this.targetUsername + "' not found.");
		if (target.length > MAX_REASON_LENGTH) {
			return this.errorReply("The reason is too long. It cannot exceed " + MAX_REASON_LENGTH + " characters.");
		}
		if (!this.can('lock', targetUser)) return false;
		let name = targetUser.getLastName();
		let userid = targetUser.getLastId();

		if ((targetUser.locked || Users.checkBanned(targetUser.latestIp)) && !target) {
			let problem = " but was already " + (targetUser.locked ? "locked" : "banned");
			return this.privateModCommand("(" + name + " would be locked by " + user.name + problem + ".)");
		}

		if (targetUser.confirmed) {
			if (cmd === 'forcelock') {
				let from = targetUser.deconfirm();
				Monitor.log("[CrisisMonitor] " + name + " was locked by " + user.name + " and demoted from " + from.join(", ") + ".");
			} else {
				return this.sendReply("" + name + " is a confirmed user. If you are sure you would like to lock them use /forcelock.");
			}
		} else if (cmd === 'forcelock') {
			return this.errorReply("Use /lock; " + name + " is not a confirmed user.");
		}

		// Destroy personal rooms of the locked user.
		for (let i in targetUser.roomCount) {
			if (i === 'global') continue;
			let targetRoom = Rooms.get(i);
			if (targetRoom.isPersonal && targetRoom.auth[userid] && targetRoom.auth[userid] === '#') {
				targetRoom.destroy();
			}
		}

		targetUser.popup("|modal|" + user.name + " has locked you from talking in chats, battles, and PMing regular users." + (target ? "\n\nReason: " + target : "") + "\n\nIf you feel that your lock was unjustified, you can still PM staff members (%, @, &, and ~) to discuss it" + (Config.appealurl ? " or you can appeal:\n" + Config.appealurl : ".") + "\n\nYour lock will expire in a few days.");

		this.addModCommand("" + name + " was locked from talking by " + user.name + "." + (target ? " (" + target + ")" : ""));
		let alts = targetUser.getAlts();
		let acAccount = (targetUser.autoconfirmed !== userid && targetUser.autoconfirmed);
		if (alts.length) {
			this.privateModCommand("(" + name + "'s " + (acAccount ? " ac account: " + acAccount + ", " : "") + "locked alts: " + alts.join(", ") + ")");
		} else if (acAccount) {
			this.privateModCommand("(" + name + "'s ac account: " + acAccount + ")");
		}
		this.add('|unlink|hide|' + userid);
		if (userid !== toId(this.inputUsername)) this.add('|unlink|hide|' + toId(this.inputUsername));

		this.globalModlog("LOCK", targetUser, " by " + user.name + (target ? ": " + target : ""));
		targetUser.lock(false, userid);
		return true;
	},
	lockhelp: ["/lock OR /l [username], [reason] - Locks the user from talking in all chats. Requires: % @ & ~"],

	unlock: function (target, room, user) {
		if (!target) return this.parse('/help unlock');
		if (!this.can('lock')) return false;

		let targetUser = Users.get(target);
		let reason = '';
		if (targetUser && targetUser.locked && targetUser.locked.charAt(0) === '#') {
			reason = ' (' + targetUser.locked + ')';
		}

		let unlocked = Users.unlock(target);

		if (unlocked) {
			let names = Object.keys(unlocked);
			this.addModCommand(names.join(", ") + " " + ((names.length > 1) ? "were" : "was") +
				" unlocked by " + user.name + "." + reason);
			if (!reason) this.globalModlog("UNLOCK", target, " by " + user.name);
			if (targetUser) targetUser.popup("" + user.name + " has unlocked you.");
		} else {
			this.errorReply("User '" + target + "' is not locked.");
		}
	},
	unlockhelp: ["/unlock [username] - Unlocks the user. Requires: % @ & ~"],

	forceban: 'ban',
	b: 'ban',
	ban: function (target, room, user, connection, cmd) {
		if (!target) return this.parse('/help ban');

		target = this.splitTarget(target);
		let targetUser = this.targetUser;
		if (!targetUser) return this.errorReply("User '" + this.targetUsername + "' not found.");
		if (target.length > MAX_REASON_LENGTH) {
			return this.errorReply("The reason is too long. It cannot exceed " + MAX_REASON_LENGTH + " characters.");
		}
		if (!this.can('ban', targetUser)) return false;
		let name = targetUser.getLastName();
		let userid = targetUser.getLastId();

		if (Users.checkBanned(targetUser.latestIp) && !target && !targetUser.connected) {
			let problem = " but was already banned";
			return this.privateModCommand("(" + name + " would be banned by " + user.name + problem + ".)");
		}

		if (targetUser.confirmed) {
			if (cmd === 'forceban') {
				let from = targetUser.deconfirm();
				Monitor.log("[CrisisMonitor] " + name + " was banned by " + user.name + " and demoted from " + from.join(", ") + ".");
			} else {
				return this.sendReply("" + name + " is a confirmed user. If you are sure you would like to ban them use /forceban.");
			}
		} else if (cmd === 'forceban') {
			return this.errorReply("Use /ban; " + name + " is not a confirmed user.");
		}

		// Destroy personal rooms of the banned user.
		for (let i in targetUser.roomCount) {
			if (i === 'global') continue;
			let targetRoom = Rooms.get(i);
			if (targetRoom.isPersonal && targetRoom.auth[userid] && targetRoom.auth[userid] === '#') {
				targetRoom.destroy();
			}
		}

		targetUser.popup("|modal|" + user.name + " has banned you." + (target ? "\n\nReason: " + target : "") + (Config.appealurl ? "\n\nIf you feel that your ban was unjustified, you can appeal:\n" + Config.appealurl : "") + "\n\nYour ban will expire in a few days.");

		this.addModCommand("" + name + " was banned by " + user.name + "." + (target ? " (" + target + ")" : ""), " (" + targetUser.latestIp + ")");
		let alts = targetUser.getAlts();
		let acAccount = (targetUser.autoconfirmed !== userid && targetUser.autoconfirmed);
		if (alts.length) {
			let guests = alts.length;
			alts = alts.filter(alt => alt.substr(0, 6) !== 'Guest ');
			guests -= alts.length;
			this.privateModCommand("(" + name + "'s " + (acAccount ? " ac account: " + acAccount + ", " : "") + "banned alts: " + alts.join(", ") + (guests ? " [" + guests + " guests]" : "") + ")");
			for (let i = 0; i < alts.length; ++i) {
				this.add('|unlink|' + toId(alts[i]));
			}
		} else if (acAccount) {
			this.privateModCommand("(" + name + "'s ac account: " + acAccount + ")");
		}

		this.add('|unlink|hide|' + userid);
		if (userid !== toId(this.inputUsername)) this.add('|unlink|hide|' + toId(this.inputUsername));
		targetUser.ban(false, userid);
		this.globalModlog("BAN", targetUser, " by " + user.name + (target ? ": " + target : ""));
		return true;
	},
	banhelp: ["/ban OR /b [username], [reason] - Kick user from all rooms and ban user's IP address with reason. Requires: @ & ~"],

	unban: function (target, room, user) {
		if (!target) return this.parse('/help unban');
		if (!this.can('ban')) return false;

		let name = Users.unban(target);

		if (name) {
			this.addModCommand("" + name + " was unbanned by " + user.name + ".");
			this.globalModlog("UNBAN", name, " by " + user.name);
		} else {
			this.errorReply("User '" + target + "' is not banned.");
		}
	},
	unbanhelp: ["/unban [username] - Unban a user. Requires: @ & ~"],

	unbanall: function (target, room, user) {
		if (!this.can('rangeban')) return false;
		if (!target) {
			user.lastCommand = '/unbanall';
			this.errorReply("THIS WILL UNBAN AND UNLOCK ALL USERS.");
			this.errorReply("To confirm, use: /unbanall confirm");
			return;
		}
		if (user.lastCommand !== '/unbanall' || target !== 'confirm') {
			return this.parse('/help unbanall');
		}
		// we have to do this the hard way since it's no longer a global
		let punishKeys = ['bannedIps', 'bannedUsers', 'lockedIps', 'lockedUsers', 'lockedRanges', 'rangeLockedUsers'];
		for (let i = 0; i < punishKeys.length; i++) {
			let dict = Users[punishKeys[i]];
			for (let entry in dict) delete dict[entry];
		}
		this.addModCommand("All bans and locks have been lifted by " + user.name + ".");
	},
	unbanallhelp: ["/unbanall - Unban all IP addresses. Requires: & ~"],

	deroomvoiceall: function (target, room, user) {
		if (!this.can('editroom', null, room)) return false;
		if (!room.auth) return this.errorReply("Room does not have roomauth.");
		if (!target) {
			user.lastCommand = '/deroomvoiceall';
			this.errorReply("THIS WILL DEROOMVOICE ALL ROOMVOICED USERS.");
			this.errorReply("To confirm, use: /deroomvoiceall confirm");
			return;
		}
		if (user.lastCommand !== '/deroomvoiceall' || target !== 'confirm') {
			return this.parse('/help deroomvoiceall');
		}
		let count = 0;
		for (let userid in room.auth) {
			if (room.auth[userid] === '+') {
				delete room.auth[userid];
				if (userid in room.users) room.users[userid].updateIdentity(room.id);
				count++;
			}
		}
		if (!count) {
			return this.sendReply("(This room has zero roomvoices)");
		}
		if (room.chatRoomData) {
			Rooms.global.writeChatRoomData();
		}
		this.addModCommand("All " + count + " roomvoices have been cleared by " + user.name + ".");
	},
	deroomvoiceallhelp: ["/deroomvoiceall - Devoice all roomvoiced users. Requires: # & ~"],

	banip: function (target, room, user) {
		target = target.trim();
		if (!target) {
			return this.parse('/help banip');
		}
		if (!this.can('rangeban')) return false;
		if (Users.bannedIps[target] === '#ipban') return this.sendReply("The IP " + (target.charAt(target.length - 1) === '*' ? "range " : "") + target + " has already been temporarily banned.");

		Users.bannedIps[target] = '#ipban';
		this.addModCommand("" + user.name + " temporarily banned the " + (target.charAt(target.length - 1) === '*' ? "IP range" : "IP") + ": " + target);
	},
	baniphelp: ["/banip [ip] - Kick users on this IP or IP range from all rooms and bans it. Accepts wildcards to ban ranges. Requires: & ~"],

	unbanip: function (target, room, user) {
		target = target.trim();
		if (!target) {
			return this.parse('/help unbanip');
		}
		if (!this.can('rangeban')) return false;
		if (!Users.bannedIps[target]) {
			return this.errorReply("" + target + " is not a banned IP or IP range.");
		}
		delete Users.bannedIps[target];
		this.addModCommand("" + user.name + " unbanned the " + (target.charAt(target.length - 1) === '*' ? "IP range" : "IP") + ": " + target);
	},
	unbaniphelp: ["/unbanip [ip] - Kick users on this IP or IP range from all rooms and bans it. Accepts wildcards to ban ranges. Requires: & ~"],

	rangelock: function (target, room, user) {
		if (!target) return this.errorReply("Please specify a range to lock.");
		if (!this.can('rangeban')) return false;

		let isIp = (target.slice(-1) === '*');
		let range = (isIp ? target : Users.shortenHost(target));
		if (Users.lockedRanges[range]) return this.errorReply("The range " + range + " has already been temporarily locked.");

		Users.lockRange(range, isIp);
		this.addModCommand("" + user.name + " temporarily locked the range: " + range);
	},

	unrangelock: 'rangeunlock',
	rangeunlock: function (target, room, user) {
		if (!target) return this.errorReply("Please specify a range to unlock.");
		if (!this.can('rangeban')) return false;

		let range = (target.slice(-1) === '*' ? target : Users.shortenHost(target));
		if (!Users.lockedRanges[range]) return this.errorReply("The range " + range + " is not locked.");

		Users.unlockRange(range);
		this.addModCommand("" + user.name + " unlocked the range " + range + ".");
	},

	/*********************************************************
	 * Moderating: Other
	 *********************************************************/

	mn: 'modnote',
	modnote: function (target, room, user, connection) {
		if (!target) return this.parse('/help modnote');
		if (!this.canTalk()) return this.errorReply("You cannot do this while unable to talk.");

		if (target.length > MAX_REASON_LENGTH) {
			return this.errorReply("The note is too long. It cannot exceed " + MAX_REASON_LENGTH + " characters.");
		}
		if (!this.can('receiveauthmessages', null, room)) return false;
		return this.privateModCommand("(" + user.name + " notes: " + target + ")");
	},
	modnotehelp: ["/modnote [note] - Adds a moderator note that can be read through modlog. Requires: % @ # & ~"],

	globalpromote: 'promote',
	promote: function (target, room, user, connection, cmd) {
		if (!target) return this.parse('/help promote');

		target = this.splitTarget(target, true);
		let targetUser = this.targetUser;
		let userid = toId(this.targetUsername);
		let name = targetUser ? targetUser.name : this.targetUsername;

		if (!userid) return this.parse('/help promote');

		let currentGroup = ((targetUser && targetUser.group) || Users.usergroups[userid] || ' ')[0];
		let nextGroup = target;
		if (target === 'deauth') nextGroup = Config.groupsranking[0];
		if (!nextGroup) {
			return this.errorReply("Please specify a group such as /globalvoice or /globaldeauth");
		}
		if (!Config.groups[nextGroup]) {
			return this.errorReply("Group '" + nextGroup + "' does not exist.");
		}
		if (Config.groups[nextGroup].roomonly) {
			return this.errorReply("Group '" + nextGroup + "' does not exist as a global rank.");
		}

		let groupName = Config.groups[nextGroup].name || "regular user";
		if (currentGroup === nextGroup) {
			return this.errorReply("User '" + name + "' is already a " + groupName);
		}
		if (!user.canPromote(currentGroup, nextGroup)) {
			return this.errorReply("/" + cmd + " - Access denied.");
		}

		if (!Users.setOfflineGroup(name, nextGroup)) {
			return this.sendReply("/promote - WARNING: This user is offline and could be unregistered. Use /forcepromote if you're sure you want to risk it.");
		}
		if (Config.groups[nextGroup].rank < Config.groups[currentGroup].rank) {
			this.privateModCommand("(" + name + " was demoted to " + groupName + " by " + user.name + ".)");
			if (targetUser) targetUser.popup("You were demoted to " + groupName + " by " + user.name + ".");
		} else {
			this.addModCommand("" + name + " was promoted to " + groupName + " by " + user.name + ".");
			if (targetUser) targetUser.popup("You were promoted to " + groupName + " by " + user.name + ".");
		}

		if (targetUser) targetUser.updateIdentity();
	},
	promotehelp: ["/promote [username], [group] - Promotes the user to the specified group. Requires: & ~"],

	confirmuser: function (target) {
		if (!target) return this.parse('/help confirmuser');
		if (!this.can('promote')) return;

		target = this.splitTarget(target, true);
		let targetUser = this.targetUser;
		let userid = toId(this.targetUsername);
		let name = targetUser ? targetUser.name : this.targetUsername;

		if (!userid) return this.parse('/help confirmuser');
		if (!targetUser) return this.errorReply("User '" + name + "' is not online.");

		if (targetUser.confirmed) return this.errorReply("User '" + name + "' is already confirmed.");

		targetUser.setGroup(' ', true);
		this.sendReply("User '" + name + "' is now confirmed.");
	},
	confirmuserhelp: ["/confirmuser [username] - Confirms the user (makes them immune to locks). Requires: & ~"],

	globaldemote: 'demote',
	demote: function (target) {
		if (!target) return this.parse('/help demote');
		this.run('promote');
	},
	demotehelp: ["/demote [username], [group] - Demotes the user to the specified group. Requires: & ~"],

	forcepromote: function (target, room, user) {
		// warning: never document this command in /help
		if (!this.can('forcepromote')) return false;
		target = this.splitTarget(target, true);
		let name = this.targetUsername;
		let nextGroup = target;
		if (!Config.groups[nextGroup]) return this.errorReply("Group '" + nextGroup + "' does not exist.");

		if (!Users.setOfflineGroup(name, nextGroup, true)) {
			return this.errorReply("/forcepromote - Don't forcepromote unless you have to.");
		}

		this.addModCommand("" + name + " was promoted to " + (Config.groups[nextGroup].name || "regular user") + " by " + user.name + ".");
	},

	devoice: 'deauth',
	deauth: function (target, room, user) {
		return this.parse('/demote ' + target + ', deauth');
	},

	deroomvoice: 'roomdeauth',
	roomdevoice: 'roomdeauth',
	deroomauth: 'roomdeauth',
	roomdeauth: function (target, room, user) {
		return this.parse('/roomdemote ' + target + ', deauth');
	},

	modchat: function (target, room, user) {
		if (!target) return this.sendReply("Moderated chat is currently set to: " + room.modchat);
		if (!this.canTalk()) return this.errorReply("You cannot do this while unable to talk.");
		if (!this.can('modchat', null, room)) return false;

		if (room.modchat && room.modchat.length <= 1 && Config.groupsranking.indexOf(room.modchat) > 1 && !user.can('modchatall', null, room)) {
			return this.errorReply("/modchat - Access denied for removing a setting higher than " + Config.groupsranking[1] + ".");
		}
		if (room.requestModchat) {
			let error = room.requestModchat(user);
			if (error) return this.errorReply(error);
		}

		target = target.toLowerCase().trim();
		let currentModchat = room.modchat;
		switch (target) {
		case 'off':
		case 'false':
		case 'no':
		case ' ':
			room.modchat = false;
			break;
		case 'ac':
		case 'autoconfirmed':
			room.modchat = 'autoconfirmed';
			break;
		case '*':
		case 'player':
			target = '\u2605';
			/* falls through */
		default: {
			if (!Config.groups[target]) {
				this.errorReply("The rank '" + target + '" was unrecognized as a modchat level.');
				return this.parse('/help modchat');
			}
			if (Config.groupsranking.indexOf(target) > 1 && !user.can('modchatall', null, room)) {
				return this.errorReply("/modchat - Access denied for setting higher than " + Config.groupsranking[1] + ".");
			}
			let roomGroup = (room.auth && room.isPrivate === true ? ' ' : user.group);
			if (room.auth && user.userid in room.auth) roomGroup = room.auth[user.userid];
			if (Config.groupsranking.indexOf(target) > Math.max(1, Config.groupsranking.indexOf(roomGroup)) && !user.can('makeroom')) {
				return this.errorReply("/modchat - Access denied for setting higher than " + Config.groupsranking[1] + ".");
			}
			room.modchat = target;
			break;
		}}
		if (currentModchat === room.modchat) {
			return this.errorReply("Modchat is already set to " + currentModchat + ".");
		}
		if (!room.modchat) {
			this.add("|raw|<div class=\"broadcast-blue\"><b>Moderated chat was disabled!</b><br />Anyone may talk now.</div>");
		} else {
			let modchat = Tools.escapeHTML(room.modchat);
			this.add("|raw|<div class=\"broadcast-red\"><b>Moderated chat was set to " + modchat + "!</b><br />Only users of rank " + modchat + " and higher can talk.</div>");
		}
		if (room.battle && !room.modchat && !user.can('modchat')) room.requestModchat(null);
		this.privateModCommand("(" + user.name + " set modchat to " + room.modchat + ")");

		if (room.chatRoomData) {
			room.chatRoomData.modchat = room.modchat;
			Rooms.global.writeChatRoomData();
		}
	},
	modchathelp: ["/modchat [off/autoconfirmed/+/%/@/#/&/~] - Set the level of moderated chat. Requires: @ for off/autoconfirmed/+ options, # & ~ for all the options"],

	declare: function (target, room, user) {
		if (!target) return this.parse('/help declare');
		if (!this.can('declare', null, room)) return false;
		if (!this.canTalk()) return;

		this.add('|raw|<div class="broadcast-blue"><b>' + Tools.escapeHTML(target) + '</b></div>');
		this.logModCommand(user.name + " declared " + target);
	},
	declarehelp: ["/declare [message] - Anonymously announces a message. Requires: # & ~"],

	htmldeclare: function (target, room, user) {
		if (!target) return this.parse('/help htmldeclare');
		if (!this.can('gdeclare', null, room)) return false;
		if (!this.canTalk()) return;
		target = this.canHTML(target);
		if (!target) return;

		this.add('|raw|<div class="broadcast-blue"><b>' + target + '</b></div>');
		this.logModCommand(user.name + " declared " + target);
	},
	htmldeclarehelp: ["/htmldeclare [message] - Anonymously announces a message using safe HTML. Requires: ~"],

	gdeclare: 'globaldeclare',
	globaldeclare: function (target, room, user) {
		if (!target) return this.parse('/help globaldeclare');
		if (!this.can('gdeclare')) return false;
		target = this.canHTML(target);
		if (!target) return;

		for (let id in Rooms.rooms) {
			if (id !== 'global') Rooms.rooms[id].addRaw('<div class="broadcast-blue"><b>' + target + '</b></div>');
		}
		this.logModCommand(user.name + " globally declared " + target);
	},
	globaldeclarehelp: ["/globaldeclare [message] - Anonymously announces a message to every room on the server. Requires: ~"],

	cdeclare: 'chatdeclare',
	chatdeclare: function (target, room, user) {
		if (!target) return this.parse('/help chatdeclare');
		if (!this.can('gdeclare')) return false;
		target = this.canHTML(target);
		if (!target) return;

		for (let id in Rooms.rooms) {
			if (id !== 'global') if (Rooms.rooms[id].type !== 'battle') Rooms.rooms[id].addRaw('<div class="broadcast-blue"><b>' + target + '</b></div>');
		}
		this.logModCommand(user.name + " globally declared (chat level) " + target);
	},
	chatdeclarehelp: ["/cdeclare [message] - Anonymously announces a message to all chatrooms on the server. Requires: ~"],

	wall: 'announce',
	announce: function (target, room, user) {
		if (!target) return this.parse('/help announce');

		if (!this.can('announce', null, room)) return false;

		target = this.canTalk(target);
		if (!target) return;

		return '/announce ' + target;
	},
	announcehelp: ["/announce OR /wall [message] - Makes an announcement. Requires: % @ # & ~"],

	fr: 'forcerename',
	forcerename: function (target, room, user) {
		if (!target) return this.parse('/help forcerename');

		let reason = this.splitTarget(target, true);
		let targetUser = this.targetUser;
		if (!targetUser) {
			this.splitTarget(target);
			if (this.targetUser) {
				return this.errorReply("User has already changed their name to '" + this.targetUser.name + "'.");
			}
			return this.errorReply("User '" + target + "' not found.");
		}
		if (!this.can('forcerename', targetUser)) return false;

		let entry = targetUser.name + " was forced to choose a new name by " + user.name + (reason ? ": " + reason : "");
		this.privateModCommand("(" + entry + ")");
		Rooms.global.cancelSearch(targetUser);
		targetUser.resetName();
		targetUser.send("|nametaken||" + user.name + " considers your name inappropriate" + (reason ? ": " + reason : "."));
		return true;
	},
	forcerenamehelp: ["/forcerename OR /fr [username], [reason] - Forcibly change a user's name and shows them the [reason]. Requires: % @ & ~"],

	hidetext: function (target, room, user) {
		if (!target) return this.parse('/help hidetext');

		this.splitTarget(target);
		let targetUser = this.targetUser;
		let name = this.targetUsername;
		if (!targetUser) return this.errorReply("User '" + name + "' not found.");
		let userid = targetUser.getLastId();
		let hidetype = '';
		if (!user.can('lock', targetUser) && !user.can('ban', targetUser, room)) {
			this.errorReply("/hidetext - Access denied.");
			return false;
		}

		if (targetUser.locked || Users.checkBanned(targetUser.latestIp)) {
			hidetype = 'hide|';
		} else if ((room.bannedUsers[toId(name)] && room.bannedIps[targetUser.latestIp]) || user.can('rangeban')) {
			hidetype = 'roomhide|';
		} else {
			return this.errorReply("User '" + name + "' is not banned from this room or locked.");
		}

		this.addModCommand("" + targetUser.name + "'s messages were cleared from room " + room.id + " by " + user.name + ".");
		this.add('|unlink|' + hidetype + userid);
		if (userid !== toId(this.inputUsername)) this.add('|unlink|' + hidetype + toId(this.inputUsername));
	},
	hidetexthelp: ["/hidetext [username] - Removes a locked or banned user's messages from chat (includes users banned from the room). Requires: % (global only), @ # & ~"],

	modlog: function (target, room, user, connection) {
		let lines = 0;
		// Specific case for modlog command. Room can be indicated with a comma, lines go after the comma.
		// Otherwise, the text is defaulted to text search in current room's modlog.
		let roomId = (room.id === 'staff' ? 'global' : room.id);
		let hideIps = !user.can('lock');
		let path = require('path');
		let isWin = process.platform === 'win32';
		let logPath = 'logs/modlog/';

		if (target.includes(',')) {
			let targets = target.split(',');
			target = targets[1].trim();
			roomId = toId(targets[0]) || room.id;
		}

		// Let's check the number of lines to retrieve or if it's a word instead
		if (!target.match('[^0-9]')) {
			lines = parseInt(target || 20);
			if (lines > 100) lines = 100;
		}
		let wordSearch = (!lines || lines < 0);

		// Control if we really, really want to check all modlogs for a word.
		let roomNames = '';
		let filename = '';
		let command = '';
		if (roomId === 'all' && wordSearch) {
			if (!this.can('modlog')) return;
			roomNames = "all rooms";
			// Get a list of all the rooms
			let fileList = fs.readdirSync('logs/modlog');
			for (let i = 0; i < fileList.length; ++i) {
				filename += path.normalize(__dirname + '/' + logPath + fileList[i]) + ' ';
			}
		} else if (roomId.startsWith('battle-') || roomId.startsWith('groupchat-')) {
			return this.errorReply("Battles and groupchats do not have modlogs.");
		} else {
			if (!this.can('modlog', null, Rooms.get(roomId))) return;
			roomNames = "the room " + roomId;
			filename = path.normalize(__dirname + '/' + logPath + 'modlog_' + roomId + '.txt');
		}

		// Seek for all input rooms for the lines or text
		if (isWin) {
			command = path.normalize(__dirname + '/lib/winmodlog') + ' tail ' + lines + ' ' + filename;
		} else {
			command = 'tail -' + lines + ' ' + filename + ' | tac';
		}
		let grepLimit = 100;
		let strictMatch = false;
		if (wordSearch) { // searching for a word instead
			let searchString = target;
			strictMatch = true; // search for a 1:1 match?

			if (searchString.match(/^["'].+["']$/)) {
				searchString = searchString.substring(1, searchString.length - 1);
			} else if (isWin) {  // ID search with RegEx isn't implemented for windows yet (feel free to add it to winmodlog.cmd)
				target = '"' + target + '"';  // add quotes to target so the caller knows they are getting a strict match
			} else {
				// search for ID: allow any number of non-word characters (\W*) in between the letters we have to match.
				// i.e. if searching for "myUsername", also match on "My User-Name".
				// note that this doesn't really add a lot of unwanted results, since we use \b..\b
				target = toId(target);
				searchString = '\\b' + target.split('').join('\\W*') + '\\b';
				strictMatch = false;
			}

			if (isWin) {
				if (strictMatch) {
					command = path.normalize(__dirname + '/lib/winmodlog') + ' ws ' + grepLimit + ' "' + searchString.replace(/%/g, "%%").replace(/([\^"&<>\|])/g, "^$1") + '" ' + filename;
				} else {
					// doesn't happen. ID search with RegEx isn't implemented for windows yet (feel free to add it to winmodlog.cmd and call it from here)
				}
			} else {
				if (strictMatch) {
					command = "awk '{print NR,$0}' " + filename + " | sort -nr | cut -d' ' -f2- | grep -m" + grepLimit + " -i '" + searchString.replace(/\\/g, '\\\\\\\\').replace(/["'`]/g, '\'\\$&\'').replace(/[\{\}\[\]\(\)\$\^\.\?\+\-\*]/g, '[$&]') + "'";
				} else {
					command = "awk '{print NR,$0}' " + filename + " | sort -nr | cut -d' ' -f2- | grep -m" + grepLimit + " -Ei '" + searchString + "'";
				}
			}
		}

		// Execute the file search to see modlog
		require('child_process').exec(command, (error, stdout, stderr) => {
			if (error && stderr) {
				connection.popup("/modlog empty on " + roomNames + " or erred");
				console.log("/modlog error: " + error);
				return false;
			}
			if (stdout && hideIps) {
				stdout = stdout.replace(/\([0-9]+\.[0-9]+\.[0-9]+\.[0-9]+\)/g, '');
			}
			stdout = stdout.split('\n').map(line => {
				let bracketIndex = line.indexOf(']');
				let parenIndex = line.indexOf(')');
				if (bracketIndex < 0) return Tools.escapeHTML(line);
				const time = line.slice(1, bracketIndex);
				let timestamp = Tools.toTimeStamp(new Date(time), {hour12: true});
				parenIndex = line.indexOf(')');
				let roomid = line.slice(bracketIndex + 3, parenIndex);
				if (!hideIps && Config.modloglink) {
					let url = Config.modloglink(time, roomid);
					if (url) timestamp = '<a href="' + url + '">' + timestamp + '</a>';
				}
				return '<small>[' + timestamp + '] (' + roomid + ')</small>' + Tools.escapeHTML(line.slice(parenIndex + 1));
			}).join('<br />');
			if (lines) {
				if (!stdout) {
					connection.popup("The modlog is empty. (Weird.)");
				} else {
					connection.popup("|wide||html|<p>The last " + lines + " lines of the Moderator Log of " + roomNames + ":</p>" + stdout);
				}
			} else {
				if (!stdout) {
					connection.popup("No moderator actions containing " + target + " were found on " + roomNames + "." +
					                 (strictMatch ? "" : " Add quotes to the search parameter to search for a phrase, rather than a user."));
				} else {
					connection.popup("|wide||html|<p>The last " + grepLimit + " logged actions containing " + target + " on " + roomNames + "." +
					                 (strictMatch ? "" : " Add quotes to the search parameter to search for a phrase, rather than a user.") + "</p>" + stdout);
				}
			}
		});
	},
	modloghelp: ["/modlog [roomid|all], [n] - Roomid defaults to current room.",
		"If n is a number or omitted, display the last n lines of the moderator log. Defaults to 15.",
		"If n is not a number, search the moderator log for 'n' on room's log [roomid]. If you set [all] as [roomid], searches for 'n' on all rooms's logs. Requires: % @ # & ~"],

	/*********************************************************
	 * Server management commands
	 *********************************************************/

	hotpatch: function (target, room, user) {
		if (!target) return this.parse('/help hotpatch');
		if (!this.can('hotpatch')) return false;

		let staff = Rooms('staff');
		if (staff) staff.add("(" + user.name + " used /hotpatch " + target + ")").update();

		if (target === 'chat' || target === 'commands') {
			if (Monitor.hotpatchLock) return this.errorReply("Hotpatch has been disabled. (" + Monitor.hotpatchLock + ")");
			try {
				CommandParser.uncacheTree('./command-parser.js');
				delete require.cache[require.resolve('./commands.js')];
				delete require.cache[require.resolve('./chat-plugins/info.js')];
<<<<<<< HEAD
				for (let file of dir) {
					if (file.substr(-3) !== '.js' || file === 'info.js') continue;
					delete require.cache[require.resolve('./chat-plugins/' + file)];
				}
=======
				if (Tools.dexsearchProcess) {
					Tools.dexsearchProcess.kill();
					Tools.dexsearchProcess = null;
				}
				delete require.cache[require.resolve('./chat-plugins/dexsearch.js')];
>>>>>>> ea7466a2
				global.CommandParser = require('./command-parser.js');

				let runningTournaments = Tournaments.tournaments;
				CommandParser.uncacheTree('./tournaments');
				global.Tournaments = require('./tournaments');
				Tournaments.tournaments = runningTournaments;

				return this.sendReply("Chat commands have been hot-patched.");
			} catch (e) {
				return this.errorReply("Something failed while trying to hotpatch chat: \n" + e.stack);
			}
		} else if (target === 'tournaments') {
			if (Monitor.hotpatchLock) return this.errorReply("Hotpatch has been disabled. (" + Monitor.hotpatchLock + ")");
			try {
				let runningTournaments = Tournaments.tournaments;
				CommandParser.uncacheTree('./tournaments');
				global.Tournaments = require('./tournaments');
				Tournaments.tournaments = runningTournaments;
				return this.sendReply("Tournaments have been hot-patched.");
			} catch (e) {
				return this.errorReply("Something failed while trying to hotpatch tournaments: \n" + e.stack);
			}
		} else if (target === 'battles') {
			if (Monitor.hotpatchLock) return this.errorReply("Hotpatch has been disabled. (" + Monitor.hotpatchLock + ")");
			Simulator.SimulatorProcess.reinit();
			return this.sendReply("Battles have been hotpatched. Any battles started after now will use the new code; however, in-progress battles will continue to use the old code.");
		} else if (target === 'formats') {
			if (Monitor.hotpatchLock) return this.errorReply("Hotpatch has been disabled. (" + Monitor.hotpatchLock + ")");
			try {
				let toolsLoaded = !!Tools.isLoaded;
				// uncache the tools.js dependency tree
				CommandParser.uncacheTree('./tools.js');
				// reload tools.js
				global.Tools = require('./tools.js')[toolsLoaded ? 'includeData' : 'includeFormats'](); // note: this will lock up the server for a few seconds
				// rebuild the formats list
				Rooms.global.formatListText = Rooms.global.getFormatListText();
				// respawn validator processes
				TeamValidator.PM.respawn();
				// respawn simulator processes
				Simulator.SimulatorProcess.reinit();
				// broadcast the new formats list to clients
				Rooms.global.send(Rooms.global.formatListText);

				return this.sendReply("Formats have been hotpatched.");
			} catch (e) {
				return this.errorReply("Something failed while trying to hotpatch formats: \n" + e.stack);
			}
		} else if (target === 'loginserver') {
			fs.unwatchFile('./config/custom.css');
			CommandParser.uncacheTree('./loginserver.js');
			global.LoginServer = require('./loginserver.js');
			return this.sendReply("The login server has been hotpatched. New login server requests will use the new code.");
		} else if (target === 'learnsets' || target === 'validator') {
			TeamValidator.PM.respawn();
			return this.sendReply("The team validator has been hotpatched. Any battles started after now will have teams be validated according to the new code.");
		} else if (target.startsWith('disable')) {
			if (Monitor.hotpatchLock) return this.errorReply("Hotpatch is already disabled.");
			let reason = target.split(', ')[1];
			if (!reason) return this.errorReply("Usage: /hotpatch disable, [reason]");
			Monitor.hotpatchLock = reason;
			return this.sendReply("You have disabled hotpatch until the next server restart.");
		}
		this.errorReply("Your hot-patch command was unrecognized.");
	},
	hotpatchhelp: ["Hot-patching the game engine allows you to update parts of Showdown without interrupting currently-running battles. Requires: ~",
		"Hot-patching has greater memory requirements than restarting.",
		"/hotpatch chat - reload commands.js and the chat-plugins",
		"/hotpatch battles - spawn new simulator processes",
		"/hotpatch validator - spawn new team validator processes",
		"/hotpatch formats - reload the tools.js tree, rebuild and rebroad the formats list, and spawn new simulator and team validator processes",
		"/hotpatch disable, [reason] - disables the use of hotpatch until the next server restart"],

	savelearnsets: function (target, room, user) {
		if (!this.can('hotpatch')) return false;
		fs.writeFile('data/learnsets.js', 'exports.BattleLearnsets = ' + JSON.stringify(Tools.data.Learnsets) + ";\n");
		this.sendReply("learnsets.js saved.");
	},

	disableladder: function (target, room, user) {
		if (!this.can('disableladder')) return false;
		if (LoginServer.disabled) {
			return this.errorReply("/disableladder - Ladder is already disabled.");
		}
		LoginServer.disabled = true;
		this.logModCommand("The ladder was disabled by " + user.name + ".");
		this.add("|raw|<div class=\"broadcast-red\"><b>Due to high server load, the ladder has been temporarily disabled</b><br />Rated games will no longer update the ladder. It will be back momentarily.</div>");
	},

	enableladder: function (target, room, user) {
		if (!this.can('disableladder')) return false;
		if (!LoginServer.disabled) {
			return this.errorReply("/enable - Ladder is already enabled.");
		}
		LoginServer.disabled = false;
		this.logModCommand("The ladder was enabled by " + user.name + ".");
		this.add("|raw|<div class=\"broadcast-green\"><b>The ladder is now back.</b><br />Rated games will update the ladder now.</div>");
	},

	lockdown: function (target, room, user) {
		if (!this.can('lockdown')) return false;

		Rooms.global.lockdown = true;
		for (let id in Rooms.rooms) {
			if (id === 'global') continue;
			let curRoom = Rooms.rooms[id];
			curRoom.addRaw("<div class=\"broadcast-red\"><b>The server is restarting soon.</b><br />Please finish your battles quickly. No new battles can be started until the server resets in a few minutes.</div>");
			if (curRoom.requestKickInactive && !curRoom.battle.ended) {
				curRoom.requestKickInactive(user, true);
				if (curRoom.modchat !== '+') {
					curRoom.modchat = '+';
					curRoom.addRaw("<div class=\"broadcast-red\"><b>Moderated chat was set to +!</b><br />Only users of rank + and higher can talk.</div>");
				}
			}
		}

		this.logEntry(user.name + " used /lockdown");
	},
	lockdownhelp: ["/lockdown - locks down the server, which prevents new battles from starting so that the server can eventually be restarted. Requires: ~"],

	prelockdown: function (target, room, user) {
		if (!this.can('lockdown')) return false;
		Rooms.global.lockdown = 'pre';
		this.sendReply("Tournaments have been disabled in preparation for the server restart.");
		this.logEntry(user.name + " used /prelockdown");
	},

	slowlockdown: function (target, room, user) {
		if (!this.can('lockdown')) return false;

		Rooms.global.lockdown = true;
		for (let id in Rooms.rooms) {
			if (id === 'global') continue;
			let curRoom = Rooms.rooms[id];
			if (curRoom.battle) continue;
			curRoom.addRaw("<div class=\"broadcast-red\"><b>The server is restarting soon.</b><br />Please finish your battles quickly. No new battles can be started until the server resets in a few minutes.</div>");
		}

		this.logEntry(user.name + " used /slowlockdown");
	},

	endlockdown: function (target, room, user) {
		if (!this.can('lockdown')) return false;

		if (!Rooms.global.lockdown) {
			return this.errorReply("We're not under lockdown right now.");
		}
		if (Rooms.global.lockdown === true) {
			for (let id in Rooms.rooms) {
				if (id !== 'global') Rooms.rooms[id].addRaw("<div class=\"broadcast-green\"><b>The server shutdown was canceled.</b></div>");
			}
		} else {
			this.sendReply("Preparation for the server shutdown was canceled.");
		}
		Rooms.global.lockdown = false;

		this.logEntry(user.name + " used /endlockdown");
	},

	emergency: function (target, room, user) {
		if (!this.can('lockdown')) return false;

		if (Config.emergency) {
			return this.errorReply("We're already in emergency mode.");
		}
		Config.emergency = true;
		for (let id in Rooms.rooms) {
			if (id !== 'global') Rooms.rooms[id].addRaw("<div class=\"broadcast-red\">The server has entered emergency mode. Some features might be disabled or limited.</div>");
		}

		this.logEntry(user.name + " used /emergency");
	},

	endemergency: function (target, room, user) {
		if (!this.can('lockdown')) return false;

		if (!Config.emergency) {
			return this.errorReply("We're not in emergency mode.");
		}
		Config.emergency = false;
		for (let id in Rooms.rooms) {
			if (id !== 'global') Rooms.rooms[id].addRaw("<div class=\"broadcast-green\"><b>The server is no longer in emergency mode.</b></div>");
		}

		this.logEntry(user.name + " used /endemergency");
	},

	kill: function (target, room, user) {
		if (!this.can('lockdown')) return false;

		if (Rooms.global.lockdown !== true) {
			return this.errorReply("For safety reasons, /kill can only be used during lockdown.");
		}

		if (CommandParser.updateServerLock) {
			return this.errorReply("Wait for /updateserver to finish before using /kill.");
		}

		for (let i in Sockets.workers) {
			Sockets.workers[i].kill();
		}

		if (!room.destroyLog) {
			process.exit();
			return;
		}
		room.destroyLog(() => {
			room.logEntry(user.name + " used /kill");
		}, () => {
			process.exit();
		});

		// Just in the case the above never terminates, kill the process
		// after 10 seconds.
		setTimeout(() => {
			process.exit();
		}, 10000);
	},
	killhelp: ["/kill - kills the server. Can't be done unless the server is in lockdown state. Requires: ~"],

	loadbanlist: function (target, room, user, connection) {
		if (!this.can('hotpatch')) return false;

		connection.sendTo(room, "Loading ipbans.txt...");
		fs.readFile('config/ipbans.txt', (err, data) => {
			if (err) return;
			data = ('' + data).split('\n');
			let rangebans = [];
			for (let i = 0; i < data.length; ++i) {
				let line = data[i].split('#')[0].trim();
				if (!line) continue;
				if (line.includes('/')) {
					rangebans.push(line);
				} else if (line && !Users.bannedIps[line]) {
					Users.bannedIps[line] = '#ipban';
				}
			}
			Users.checkRangeBanned = Cidr.checker(rangebans);
			connection.sendTo(room, "ipbans.txt has been reloaded.");
		});
	},
	loadbanlisthelp: ["/loadbanlist - Loads the bans located at ipbans.txt. The command is executed automatically at startup. Requires: ~"],

	refreshpage: function (target, room, user) {
		if (!this.can('hotpatch')) return false;
		Rooms.global.send('|refresh|');
		this.logEntry(user.name + " used /refreshpage");
	},

	updateserver: function (target, room, user, connection) {
		if (!user.hasConsoleAccess(connection)) {
			return this.errorReply("/updateserver - Access denied.");
		}

		if (CommandParser.updateServerLock) {
			return this.errorReply("/updateserver - Another update is already in progress.");
		}

		CommandParser.updateServerLock = true;

		let logQueue = [];
		logQueue.push(user.name + " used /updateserver");

		connection.sendTo(room, "updating...");

		let exec = require('child_process').exec;
		exec('git diff-index --quiet HEAD --', error => {
			let cmd = 'git pull --rebase';
			if (error) {
				if (error.code === 1) {
					// The working directory or index have local changes.
					cmd = 'git stash && ' + cmd + ' && git stash pop';
				} else {
					// The most likely case here is that the user does not have
					// `git` on the PATH (which would be error.code === 127).
					connection.sendTo(room, "" + error);
					logQueue.push("" + error);
					for (let line of logQueue) {
						room.logEntry(line);
					}
					CommandParser.updateServerLock = false;
					return;
				}
			}
			let entry = "Running `" + cmd + "`";
			connection.sendTo(room, entry);
			logQueue.push(entry);
			exec(cmd, (error, stdout, stderr) => {
				for (let s of ("" + stdout + stderr).split("\n")) {
					connection.sendTo(room, s);
					logQueue.push(s);
				}
				for (let line of logQueue) {
					room.logEntry(line);
				}
				CommandParser.updateServerLock = false;
			});
		});
	},

	crashfixed: function (target, room, user) {
		if (Rooms.global.lockdown !== true) {
			return this.errorReply('/crashfixed - There is no active crash.');
		}
		if (!this.can('hotpatch')) return false;

		Rooms.global.lockdown = false;
		if (Rooms.lobby) {
			Rooms.lobby.modchat = false;
			Rooms.lobby.addRaw("<div class=\"broadcast-green\"><b>We fixed the crash without restarting the server!</b><br />You may resume talking in the lobby and starting new battles.</div>");
		}
		this.logEntry(user.name + " used /crashfixed");
	},
	crashfixedhelp: ["/crashfixed - Ends the active lockdown caused by a crash without the need of a restart. Requires: ~"],

	'memusage': 'memoryusage',
	memoryusage: function (target) {
		if (!this.can('hotpatch')) return false;
		let memUsage = process.memoryUsage();
		let results = [memUsage.rss, memUsage.heapUsed, memUsage.heapTotal];
		let units = ["B", "KiB", "MiB", "GiB", "TiB"];
		for (let i = 0; i < results.length; i++) {
			let unitIndex = Math.floor(Math.log2(results[i]) / 10); // 2^10 base log
			results[i] = "" + (results[i] / Math.pow(2, 10 * unitIndex)).toFixed(2) + " " + units[unitIndex];
		}
		this.sendReply("Main process. RSS: " + results[0] + ". Heap: " + results[1] + " / " + results[2] + ".");
	},

	bash: function (target, room, user, connection) {
		if (!user.hasConsoleAccess(connection)) {
			return this.errorReply("/bash - Access denied.");
		}

		connection.sendTo(room, "$ " + target);
		let exec = require('child_process').exec;
		exec(target, (error, stdout, stderr) => {
			connection.sendTo(room, ("" + stdout + stderr));
		});
	},

	eval: function (target, room, user, connection) {
		if (!user.hasConsoleAccess(connection)) {
			return this.errorReply("/eval - Access denied.");
		}
		if (!this.canBroadcast()) return;

		if (!this.broadcasting) this.sendReply('||>> ' + target);
		try {
			/* eslint-disable no-unused-vars */
			let battle = room.battle;
			let me = user;
			this.sendReply('||<< ' + eval(target));
			/* eslint-enable no-unused-vars */
		} catch (e) {
			this.sendReply('|| << ' + ('' + e.stack).replace(/\n *at CommandContext\.exports\.commands(\.[a-z0-9]+)*\.eval [\s\S]*/m, '').replace(/\n/g, '\n||'));
		}
	},

	evalbattle: function (target, room, user, connection) {
		if (!user.hasConsoleAccess(connection)) {
			return this.errorReply("/evalbattle - Access denied.");
		}
		if (!this.canBroadcast()) return;
		if (!room.battle) {
			return this.errorReply("/evalbattle - This isn't a battle room.");
		}

		room.battle.send('eval', target.replace(/\n/g, '\f'));
	},

	ebat: 'editbattle',
	editbattle: function (target, room, user) {
		if (!this.can('forcewin')) return false;
		if (!target) return this.parse('/help editbattle');
		if (!room.battle) {
			this.errorReply("/editbattle - This is not a battle room.");
			return false;
		}
		let cmd;
		let spaceIndex = target.indexOf(' ');
		if (spaceIndex > 0) {
			cmd = target.substr(0, spaceIndex).toLowerCase();
			target = target.substr(spaceIndex + 1);
		} else {
			cmd = target.toLowerCase();
			target = '';
		}
		if (cmd.charAt(cmd.length - 1) === ',') cmd = cmd.slice(0, -1);
		let targets = target.split(',');
		function getPlayer(input) {
			let player = room.battle.players[toId(input)];
			if (player) return player.slot;
			if (input.includes('1')) return 'p1';
			if (input.includes('2')) return 'p2';
			return 'p3';
		}
		function getPokemon(input) {
			if (/^[0-9]+$/.test(input)) {
				return '.pokemon[' + (parseInt(input) - 1) + ']';
			}
			return ".pokemon.find(p => p.speciesid==='" + toId(targets[1]) + "')";
		}
		switch (cmd) {
		case 'hp':
		case 'h':
			room.battle.send('eval', "let p=" + getPlayer(targets[0]) + getPokemon(targets[1]) + ";p.sethp(" + parseInt(targets[2]) + ");if (p.isActive)battle.add('-damage',p,p.getHealth);");
			break;
		case 'status':
		case 's':
			room.battle.send('eval', "let pl=" + getPlayer(targets[0]) + ";let p=pl" + getPokemon(targets[1]) + ";p.setStatus('" + toId(targets[2]) + "');if (!p.isActive){battle.add('','please ignore the above');battle.add('-status',pl.active[0],pl.active[0].status,'[silent]');}");
			break;
		case 'pp':
			room.battle.send('eval', "let pl=" + getPlayer(targets[0]) + ";let p=pl" + getPokemon(targets[1]) + ";p.moveset[p.moves.indexOf('" + toId(targets[2]) + "')].pp = " + parseInt(targets[3]));
			break;
		case 'boost':
		case 'b':
			room.battle.send('eval', "let p=" + getPlayer(targets[0]) + getPokemon(targets[1]) + ";battle.boost({" + toId(targets[2]) + ":" + parseInt(targets[3]) + "},p)");
			break;
		case 'volatile':
		case 'v':
			room.battle.send('eval', "let p=" + getPlayer(targets[0]) + getPokemon(targets[1]) + ";p.addVolatile('" + toId(targets[2]) + "')");
			break;
		case 'sidecondition':
		case 'sc':
			room.battle.send('eval', "let p=" + getPlayer(targets[0]) + ".addSideCondition('" + toId(targets[1]) + "')");
			break;
		case 'fieldcondition': case 'pseudoweather':
		case 'fc':
			room.battle.send('eval', "battle.addPseudoWeather('" + toId(targets[0]) + "')");
			break;
		case 'weather':
		case 'w':
			room.battle.send('eval', "battle.setWeather('" + toId(targets[0]) + "')");
			break;
		case 'terrain':
		case 't':
			room.battle.send('eval', "battle.setTerrain('" + toId(targets[0]) + "')");
			break;
		default:
			this.errorReply("Unknown editbattle command: " + cmd);
			break;
		}
	},
	editbattlehelp: ["/editbattle hp [player], [pokemon], [hp]",
		"/editbattle status [player], [pokemon], [status]",
		"/editbattle pp [player], [pokemon], [move], [pp]",
		"/editbattle boost [player], [pokemon], [stat], [amount]",
		"/editbattle volatile [player], [pokemon], [volatile]",
		"/editbattle sidecondition [player], [sidecondition]",
		"/editbattle fieldcondition [fieldcondition]",
		"/editbattle weather [weather]",
		"/editbattle terrain [terrain]",
		"Short forms: /ebat h OR s OR pp OR b OR v OR sc OR fc OR w OR t",
		"[player] must be a username or number, [pokemon] must be species name or number (not nickname), [move] must be move name"],

	/*********************************************************
	 * Battle commands
	 *********************************************************/

	forfeit: function (target, room, user) {
		if (!room.game) return this.errorReply("This room doesn't have an active game.");
		if (!room.game.forfeit) {
			return this.errorReply("This kind of game can't be forfeited.");
		}
		if (!room.game.forfeit(user)) {
			return this.errorReply("Forfeit failed.");
		}
	},

	choose: function (target, room, user) {
		if (!room.game) return this.errorReply("This room doesn't have an active game.");
		if (!room.game.choose) return this.errorReply("This game doesn't support /choose");

		room.game.choose(user, target);
	},

	mv: 'move',
	attack: 'move',
	move: function (target, room, user) {
		if (!room.game) return this.errorReply("This room doesn't have an active game.");
		if (!room.game.choose) return this.errorReply("This game doesn't support /choose");

		room.game.choose(user, 'move ' + target);
	},

	sw: 'switch',
	switch: function (target, room, user) {
		if (!room.game) return this.errorReply("This room doesn't have an active game.");
		if (!room.game.choose) return this.errorReply("This game doesn't support /choose");

		room.game.choose(user, 'switch ' + parseInt(target));
	},

	team: function (target, room, user) {
		if (!room.game) return this.errorReply("This room doesn't have an active game.");
		if (!room.game.choose) return this.errorReply("This game doesn't support /choose");

		room.game.choose(user, 'team ' + target);
	},

	undo: function (target, room, user) {
		if (!room.game) return this.errorReply("This room doesn't have an active game.");
		if (!room.game.undo) return this.errorReply("This game doesn't support /undo");

		room.game.undo(user, target);
	},

	savereplay: function (target, room, user, connection) {
		if (!room || !room.battle) return;
		let logidx = Tools.getFormat(room.battle.format).team ? 3 : 0; // retrieve spectator log (0) if there are set privacy concerns
		let data = room.getLog(logidx).join("\n");
		let datahash = crypto.createHash('md5').update(data.replace(/[^(\x20-\x7F)]+/g, '')).digest('hex');
		let players = room.battle.playerNames;
		LoginServer.request('prepreplay', {
			id: room.id.substr(7),
			loghash: datahash,
			p1: players[0],
			p2: players[1],
			format: room.format,
		}, success => {
			if (success && success.errorip) {
				connection.popup("This server's request IP " + success.errorip + " is not a registered server.");
				return;
			}
			connection.send('|queryresponse|savereplay|' + JSON.stringify({
				log: data,
				id: room.id.substr(7),
			}));
		});
	},

	addplayer: function (target, room, user) {
		if (!target) return this.parse('/help addplayer');
		if (!room.battle) return this.errorReply("You can only do this in battle rooms.");
		if (room.rated) return this.errorReply("You can only add a Player to unrated battles.");

		target = this.splitTarget(target, true);
		let targetUser = this.targetUser;
		let name = this.targetUsername;

		if (!targetUser) return this.errorReply("User " + name + " not found.");
		if (targetUser.can('joinbattle', null, room)) {
			return this.sendReply("" + name + " can already join battles as a Player.");
		}
		if (!this.can('joinbattle', null, room)) return;

		room.auth[targetUser.userid] = '\u2605';
		this.addModCommand("" + name + " was promoted to Player by " + user.name + ".");
	},
	addplayerhelp: ["/addplayer [username] - Allow the specified user to join the battle as a player."],

	joinbattle: 'joingame',
	joingame: function (target, room, user) {
		if (!room.game) return this.errorReply("This room doesn't have an active game.");
		if (!room.game.joinGame) return this.errorReply("This game doesn't support /joingame");

		room.game.joinGame(user);
	},

	leavebattle: 'leavegame',
	partbattle: 'leavegame',
	leavegame: function (target, room, user) {
		if (!room.game) return this.errorReply("This room doesn't have an active game.");
		if (!room.game.leaveGame) return this.errorReply("This game doesn't support /leavegame");

		room.game.leaveGame(user);
	},

	kickbattle: 'kickgame',
	kickgame: function (target, room, user) {
		if (!room.battle) return this.errorReply("You can only do this in battle rooms.");
		if (room.battle.tour || room.battle.rated) return this.errorReply("You can only do this in unrated non-tour battles.");

		target = this.splitTarget(target);
		let targetUser = this.targetUser;
		if (!targetUser || !targetUser.connected) {
			return this.errorReply("User " + this.targetUsername + " not found.");
		}
		if (!this.can('kick', targetUser)) return false;

		if (room.game.leaveGame(targetUser)) {
			this.addModCommand("" + targetUser.name + " was kicked from a battle by " + user.name + (target ? " (" + target + ")" : ""));
		} else {
			this.sendReply("/kickbattle - User isn't in battle.");
		}
	},
	kickbattlehelp: ["/kickbattle [username], [reason] - Kicks a user from a battle with reason. Requires: % @ & ~"],

	kickinactive: function (target, room, user) {
		if (room.requestKickInactive) {
			room.requestKickInactive(user);
		} else {
			this.errorReply("You can only kick inactive players from inside a room.");
		}
	},

	timer: function (target, room, user) {
		target = toId(target);
		if (room.requestKickInactive) {
			if (target === 'off' || target === 'false' || target === 'stop') {
				let canForceTimer = user.can('timer', null, room);
				if (room.resetTimer) {
					room.stopKickInactive(user, canForceTimer);
					if (canForceTimer) room.send('|inactiveoff|Timer was turned off by staff. Please do not turn it back on until our staff say it\'s okay');
				}
			} else if (target === 'on' || target === 'true' || !target) {
				room.requestKickInactive(user, user.can('timer'));
			} else {
				this.errorReply("'" + target + "' is not a recognized timer state.");
			}
		} else {
			this.sendReply("You can only set the timer from inside a battle room.");
		}
	},

	autotimer: 'forcetimer',
	forcetimer: function (target, room, user) {
		target = toId(target);
		if (!this.can('autotimer')) return;
		if (target === 'off' || target === 'false' || target === 'stop') {
			Config.forcetimer = false;
			this.addModCommand("Forcetimer is now OFF: The timer is now opt-in. (set by " + user.name + ")");
		} else if (target === 'on' || target === 'true' || !target) {
			Config.forcetimer = true;
			this.addModCommand("Forcetimer is now ON: All battles will be timed. (set by " + user.name + ")");
		} else {
			this.errorReply("'" + target + "' is not a recognized forcetimer setting.");
		}
	},

	forcetie: 'forcewin',
	forcewin: function (target, room, user) {
		if (!this.can('forcewin')) return false;
		if (!room.battle) {
			this.errorReply("/forcewin - This is not a battle room.");
			return false;
		}

		room.battle.endType = 'forced';
		if (!target) {
			room.battle.tie();
			this.logModCommand(user.name + " forced a tie.");
			return false;
		}
		let targetUser = Users.getExact(target);
		if (!targetUser) return this.errorReply("User '" + target + "' not found.");

		target = targetUser ? targetUser.userid : '';

		if (target) {
			room.battle.win(targetUser);
			this.logModCommand(user.name + " forced a win for " + target + ".");
		}
	},
	forcewinhelp: ["/forcetie - Forces the current match to end in a tie. Requires: & ~",
		"/forcewin [user] - Forces the current match to end in a win for a user. Requires: & ~"],

	/*********************************************************
	 * Challenging and searching commands
	 *********************************************************/

	cancelsearch: 'search',
	search: function (target, room, user) {
		if (target) {
			if (Config.pmmodchat) {
				let userGroup = user.group;
				if (Config.groupsranking.indexOf(userGroup) < Config.groupsranking.indexOf(Config.pmmodchat)) {
					let groupName = Config.groups[Config.pmmodchat].name || Config.pmmodchat;
					this.popupReply("Because moderated chat is set, you must be of rank " + groupName + " or higher to search for a battle.");
					return false;
				}
			}
			Rooms.global.searchBattle(user, target);
		} else {
			Rooms.global.cancelSearch(user);
		}
	},

	chall: 'challenge',
	challenge: function (target, room, user, connection) {
		target = this.splitTarget(target);
		let targetUser = this.targetUser;
		if (!targetUser || !targetUser.connected) {
			return this.popupReply("The user '" + this.targetUsername + "' was not found.");
		}
		if (targetUser.blockChallenges && !user.can('bypassblocks', targetUser)) {
			return this.popupReply("The user '" + this.targetUsername + "' is not accepting challenges right now.");
		}
		if (user.challengeTo) {
			return this.popupReply("You're already challenging '" + user.challengeTo.to + "'. Cancel that challenge before challenging someone else.");
		}
		if (Config.pmmodchat) {
			let userGroup = user.group;
			if (Config.groupsranking.indexOf(userGroup) < Config.groupsranking.indexOf(Config.pmmodchat)) {
				let groupName = Config.groups[Config.pmmodchat].name || Config.pmmodchat;
				this.popupReply("Because moderated chat is set, you must be of rank " + groupName + " or higher to challenge users.");
				return false;
			}
		}
		user.prepBattle(Tools.getFormat(target).id, 'challenge', connection).then(result => {
			if (result) user.makeChallenge(targetUser, target);
		});
	},

	bch: 'blockchallenges',
	blockchall: 'blockchallenges',
	blockchalls: 'blockchallenges',
	blockchallenges: function (target, room, user) {
		if (user.blockChallenges) return this.errorReply("You are already blocking challenges!");
		user.blockChallenges = true;
		this.sendReply("You are now blocking all incoming challenge requests.");
	},
	blockchallengeshelp: ["/blockchallenges - Blocks challenges so no one can challenge you. Unblock them with /unblockchallenges."],

	unbch: 'allowchallenges',
	unblockchall: 'allowchallenges',
	unblockchalls: 'allowchallenges',
	unblockchallenges: 'allowchallenges',
	allowchallenges: function (target, room, user) {
		if (!user.blockChallenges) return this.errorReply("You are already available for challenges!");
		user.blockChallenges = false;
		this.sendReply("You are available for challenges from now on.");
	},
	allowchallengeshelp: ["/unblockchallenges - Unblocks challenges so you can be challenged again. Block them with /blockchallenges."],

	cchall: 'cancelChallenge',
	cancelchallenge: function (target, room, user) {
		user.cancelChallengeTo(target);
	},

	accept: function (target, room, user, connection) {
		let userid = toId(target);
		let format = '';
		if (user.challengesFrom[userid]) format = user.challengesFrom[userid].format;
		if (!format) {
			this.popupReply(target + " cancelled their challenge before you could accept it.");
			return false;
		}
		user.prepBattle(Tools.getFormat(format).id, 'challenge', connection).then(result => {
			if (result) user.acceptChallengeFrom(userid);
		});
	},

	reject: function (target, room, user) {
		user.rejectChallengeFrom(toId(target));
	},

	saveteam: 'useteam',
	utm: 'useteam',
	useteam: function (target, room, user) {
		user.team = target;
	},

	vtm: function (target, room, user, connection) {
		if (Monitor.countPrepBattle(connection.ip, user.name)) {
			connection.popup("Due to high load, you are limited to 6 team validations every 3 minutes.");
			return;
		}
		if (!target) return this.errorReply("Provide a valid format.");
		let originalFormat = Tools.getFormat(target);
		let format = originalFormat.effectType === 'Format' ? originalFormat : Tools.getFormat('Anything Goes');
		if (format.effectType !== 'Format') return this.popupReply("Please provide a valid format.");

		TeamValidator(format.id).prepTeam(user.team).then(result => {
			let matchMessage = (originalFormat === format ? "" : "The format '" + originalFormat.name + "' was not found.");
			if (result.charAt(0) === '1') {
				connection.popup("" + (matchMessage ? matchMessage + "\n\n" : "") + "Your team is valid for " + format.name + ".");
			} else {
				connection.popup("" + (matchMessage ? matchMessage + "\n\n" : "") + "Your team was rejected for the following reasons:\n\n- " + result.slice(1).replace(/\n/g, '\n- '));
			}
		});
	},

	/*********************************************************
	 * Low-level
	 *********************************************************/

	cmd: 'query',
	query: function (target, room, user, connection) {
		// Avoid guest users to use the cmd errors to ease the app-layer attacks in emergency mode
		let trustable = (!Config.emergency || (user.named && user.registered));
		if (Config.emergency && Monitor.countCmd(connection.ip, user.name)) return false;
		let spaceIndex = target.indexOf(' ');
		let cmd = target;
		if (spaceIndex > 0) {
			cmd = target.substr(0, spaceIndex);
			target = target.substr(spaceIndex + 1);
		} else {
			target = '';
		}
		if (cmd === 'userdetails') {
			let targetUser = Users.get(target);
			if (!trustable || !targetUser) {
				connection.send('|queryresponse|userdetails|' + JSON.stringify({
					userid: toId(target),
					rooms: false,
				}));
				return false;
			}
			let roomList = {};
			for (let i in targetUser.roomCount) {
				if (i === 'global') continue;
				let targetRoom = Rooms.get(i);
				if (!targetRoom) continue; // shouldn't happen
				if (targetRoom.isPrivate && !(i in user.games)) continue;
				let roomData = {};
				if (targetRoom.battle) {
					let battle = targetRoom.battle;
					roomData.p1 = battle.p1 ? ' ' + battle.p1.name : '';
					roomData.p2 = battle.p2 ? ' ' + battle.p2.name : '';
				}
				roomList[i] = roomData;
			}
			if (!targetUser.roomCount['global']) roomList = false;
			let userdetails = {
				userid: targetUser.userid,
				avatar: targetUser.avatar,
				rooms: roomList,
			};
			connection.send('|queryresponse|userdetails|' + JSON.stringify(userdetails));
		} else if (cmd === 'roomlist') {
			if (!trustable) return false;
			connection.send('|queryresponse|roomlist|' + JSON.stringify({
				rooms: Rooms.global.getRoomList(target),
			}));
		} else if (cmd === 'rooms') {
			if (!trustable) return false;
			connection.send('|queryresponse|rooms|' + JSON.stringify(
				Rooms.global.getRooms(user)
			));
		} else if (cmd === 'laddertop') {
			if (!trustable) return false;
			Ladders(target).getTop().then(result => {
				connection.send('|queryresponse|laddertop|' + JSON.stringify(result));
			});
		} else {
			// default to sending null
			if (!trustable) return false;
			connection.send('|queryresponse|' + cmd + '|null');
		}
	},

	trn: function (target, room, user, connection) {
		let commaIndex = target.indexOf(',');
		let targetName = target;
		let targetRegistered = false;
		let targetToken = '';
		if (commaIndex >= 0) {
			targetName = target.substr(0, commaIndex);
			target = target.substr(commaIndex + 1);
			commaIndex = target.indexOf(',');
			targetRegistered = target;
			if (commaIndex >= 0) {
				targetRegistered = !!parseInt(target.substr(0, commaIndex));
				targetToken = target.substr(commaIndex + 1);
			}
		}
		user.rename(targetName, targetToken, targetRegistered, connection);
	},

	a: function (target, room, user) {
		if (!this.can('rawpacket')) return false;
		// secret sysop command
		room.add(target);
	},

	/*********************************************************
	 * Help commands
	 *********************************************************/

	commands: 'help',
	h: 'help',
	'?': 'help',
	help: function (target, room, user) {
		target = target.toLowerCase();

		// overall
		if (target === 'help' || target === 'h' || target === '?' || target === 'commands') {
			this.sendReply("/help OR /h OR /? - Gives you help.");
		} else if (!target) {
			this.sendReply("COMMANDS: /nick, /avatar, /rating, /whois, /msg, /reply, /ignore, /away, /back, /timestamps, /highlight");
			this.sendReply("INFORMATIONAL COMMANDS: /data, /dexsearch, /movesearch, /groups, /faq, /rules, /intro, /formatshelp, /othermetas, /learn, /analysis, /calc (replace / with ! to broadcast. Broadcasting requires: + % @ # & ~)");
			if (user.group !== Config.groupsranking[0]) {
				this.sendReply("DRIVER COMMANDS: /warn, /mute, /hourmute, /unmute, /alts, /forcerename, /modlog, /modnote, /lock, /unlock, /announce, /redirect");
				this.sendReply("MODERATOR COMMANDS: /ban, /unban, /ip, /modchat");
				this.sendReply("LEADER COMMANDS: /declare, /forcetie, /forcewin, /promote, /demote, /banip, /host, /unbanall");
			}
			this.sendReply("For an overview of room commands, use /roomhelp");
			this.sendReply("For details of a specific command, use something like: /help data");
		} else {
			let altCommandHelp;
			let helpCmd;
			let targets = target.split(' ');
			let allCommands = CommandParser.commands;
			if (typeof allCommands[target] === 'string') {
				// If a function changes with command name, help for that command name will be searched first.
				altCommandHelp = target + 'help';
				if (altCommandHelp in allCommands) {
					helpCmd = altCommandHelp;
				} else {
					helpCmd = allCommands[target] + 'help';
				}
			} else if (targets.length > 1 && typeof allCommands[targets[0]] === 'object') {
				// Handle internal namespace commands
				let helpCmd = targets[targets.length - 1] + 'help';
				let namespace = allCommands[targets[0]];
				for (let i = 1; i < targets.length - 1; i++) {
					if (!namespace[targets[i]]) return this.errorReply("Help for the command '" + target + "' was not found. Try /help for general help");
					namespace = namespace[targets[i]];
				}
				if (typeof namespace[helpCmd] === 'object') {
					return this.sendReply(namespace[helpCmd].join('\n'));
				} else if (typeof namespace[helpCmd] === 'function') {
					return this.parse('/' + targets.slice(0, targets.length - 1).concat(helpCmd).join(' '));
				} else {
					return this.errorReply("Help for the command '" + target + "' was not found. Try /help for general help");
				}
			} else {
				helpCmd = target + 'help';
			}
			if (helpCmd in allCommands) {
				if (typeof allCommands[helpCmd] === 'function') {
					// If the help command is a function, parse it instead
					this.parse('/' + helpCmd);
				} else if (Array.isArray(allCommands[helpCmd])) {
					this.sendReply(allCommands[helpCmd].join('\n'));
				}
			} else {
				this.errorReply("Help for the command '" + target + "' was not found. Try /help for general help");
			}
		}
	},

};<|MERGE_RESOLUTION|>--- conflicted
+++ resolved
@@ -1897,18 +1897,15 @@
 				CommandParser.uncacheTree('./command-parser.js');
 				delete require.cache[require.resolve('./commands.js')];
 				delete require.cache[require.resolve('./chat-plugins/info.js')];
-<<<<<<< HEAD
 				for (let file of dir) {
 					if (file.substr(-3) !== '.js' || file === 'info.js') continue;
 					delete require.cache[require.resolve('./chat-plugins/' + file)];
 				}
-=======
 				if (Tools.dexsearchProcess) {
 					Tools.dexsearchProcess.kill();
 					Tools.dexsearchProcess = null;
 				}
 				delete require.cache[require.resolve('./chat-plugins/dexsearch.js')];
->>>>>>> ea7466a2
 				global.CommandParser = require('./command-parser.js');
 
 				let runningTournaments = Tournaments.tournaments;
