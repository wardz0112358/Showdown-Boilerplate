/**
 * System commands
 * Pokemon Showdown - http://pokemonshowdown.com/
 *
 * These are system commands - commands required for Pokemon Showdown
 * to run. A lot of these are sent by the client.
 *
 * System commands should not be modified, added, or removed. If you'd
 * like to modify or add commands, add or edit files in chat-plugins/
 *
 * For the API, see chat-plugins/COMMANDS.md
 *
 * @license MIT license
 */

'use strict';

/* eslint no-else-return: "error" */

const crypto = require('crypto');
const fs = require('fs');
const path = require('path');
const parseEmoticons = require('./chat-plugins/emoticons').parseEmoticons;
const dir = fs.readdirSync(path.resolve(__dirname, 'chat-plugins'));

const MAX_REASON_LENGTH = 300;
const MUTE_LENGTH = 7 * 60 * 1000;
const HOURMUTE_LENGTH = 60 * 60 * 1000;

exports.commands = {

	version: function (target, room, user) {
		if (!this.runBroadcast()) return;
		this.sendReplyBox("Server version: <b>" + CommandParser.package.version + "</b>");
	},

	auth: 'authority',
	stafflist: 'authority',
	globalauth: 'authority',
	authlist: 'authority',
	authority: function (target, room, user, connection) {
		if (target) {
			let targetRoom = Rooms.search(target);
			let unavailableRoom = targetRoom && (targetRoom !== room && (targetRoom.modjoin || targetRoom.staffRoom) && !user.can('makeroom'));
			if (targetRoom && !unavailableRoom) return this.parse('/roomauth1 ' + target);
			return this.parse('/userauth ' + target);
		}
		let rankLists = {};
		let ranks = Object.keys(Config.groups);
		for (let u in Users.usergroups) {
			let rank = Users.usergroups[u].charAt(0);
			if (rank === ' ' || rank === '+') continue;
			// In case the usergroups.csv file is not proper, we check for the server ranks.
			if (ranks.includes(rank)) {
				let name = Users.usergroups[u].substr(1);
				if (!rankLists[rank]) rankLists[rank] = [];
				if (name) rankLists[rank].push(name);
			}
		}

		let buffer = Object.keys(rankLists).sort((a, b) =>
			(Config.groups[b] || {rank: 0}).rank - (Config.groups[a] || {rank: 0}).rank
		).map(r =>
			(Config.groups[r] ? Config.groups[r].name + "s (" + r + ")" : r) + ":\n" + rankLists[r].sort((a, b) => toId(a).localeCompare(toId(b))).join(", ")
		);

		if (!buffer.length) return connection.popup("This server has no global authority.");
		connection.popup(buffer.join("\n\n"));
	},
	authhelp: ["/auth - Show global staff for the server.",
		"/auth [room] - Show what roomauth a room has.",
		"/auth [user] - Show what global and roomauth a user has."],

	me: function (target, room, user, connection) {
		// By default, /me allows a blank message
		if (!target) target = '';
		target = this.canTalk('/me ' + target);
		if (!target) return;

		return target;
	},

	mee: function (target, room, user, connection) {
		// By default, /mee allows a blank message
		if (!target) target = '';
		target = target.trim();
		if (/[A-Za-z0-9]/.test(target.charAt(0))) {
			return this.errorReply("To prevent confusion, /mee can't start with a letter or number.");
		}
		target = this.canTalk('/mee ' + target);
		if (!target) return;

		return target;
	},

	avatar: function (target, room, user) {
		if (!target) return this.parse('/avatars');
		let parts = target.split(',');
		let avatar = parseInt(parts[0]);
		if (parts[0] === '#bw2elesa' || parts[0] === '#teamrocket' || parts[0] === '#yellow' || parts[0] === '#zinnia') {
			avatar = parts[0];
		}
		if (typeof avatar === 'number' && (!avatar || avatar > 294 || avatar < 1)) {
			if (!parts[1]) {
				this.errorReply("Invalid avatar.");
			}
			return false;
		}

		user.avatar = avatar;
		if (!parts[1]) {
			this.sendReply("Avatar changed to:\n" +
				'|raw|<img src="//play.pokemonshowdown.com/sprites/trainers/' + (typeof avatar === 'string' ? avatar.substr(1) : avatar) + '.png" alt="" width="80" height="80" />');
		}
	},
	avatarhelp: ["/avatar [avatar number 1 to 293] - Change your trainer sprite."],

	signout: 'logout',
	logout: function (target, room, user) {
		user.resetName();
	},

	requesthelp: 'report',
	report: function (target, room, user) {
		if (room.id === 'help') {
			this.sendReply("Ask one of the Moderators (@) in the Help room.");
		} else {
			this.parse('/join help');
		}
	},

	r: 'reply',
	reply: function (target, room, user) {
		if (!target) return this.parse('/help reply');
		if (!user.lastPM) {
			return this.errorReply("No one has PMed you yet.");
		}
		return this.parse('/msg ' + (user.lastPM || '') + ', ' + target);
	},
	replyhelp: ["/reply OR /r [message] - Send a private message to the last person you received a message from, or sent a message to."],

	pm: 'msg',
	whisper: 'msg',
	w: 'msg',
	msg: function (target, room, user, connection) {
		if (!target) return this.parse('/help msg');
		target = this.splitTarget(target);
		let targetUser = this.targetUser;
		if (!target) {
			this.errorReply("You forgot the comma.");
			return this.parse('/help msg');
		}
		this.pmTarget = (targetUser || this.targetUsername);
		if (!targetUser) {
			this.errorReply("User "  + this.targetUsername + " not found. Did you misspell their name? If they are offline, try using /tell to send them an offline message.");
			return this.parse('/help msg');
		}
		if (!targetUser.connected) {
			return this.errorReply("User " + this.targetUsername + " is offline. Try using /tell to send them an offline message.");
		}

		if (Config.pmmodchat) {
			let userGroup = user.group;
			if (Config.groupsranking.indexOf(userGroup) < Config.groupsranking.indexOf(Config.pmmodchat)) {
				let groupName = Config.groups[Config.pmmodchat].name || Config.pmmodchat;
				this.errorReply("Because moderated chat is set, you must be of rank " + groupName + " or higher to PM users.");
				return false;
			}
		}

		if (user.locked && !targetUser.can('lock')) {
			return this.errorReply("You can only private message members of the moderation team (users marked by %, @, &, or ~) when locked.");
		}
		if (targetUser.locked && !user.can('lock')) {
			return this.errorReply("This user is locked and cannot PM.");
		}
		if (targetUser.ignorePMs && targetUser.ignorePMs !== user.group && !user.can('lock')) {
			if (!targetUser.can('lock')) {
				return this.errorReply("This user is blocking private messages right now.");
			} else if (targetUser.can('bypassall')) {
				return this.errorReply("This admin is too busy to answer private messages right now. Please contact a different staff member.");
			}
		}
		if (user.ignorePMs && user.ignorePMs !== targetUser.group && !targetUser.can('lock')) {
			return this.errorReply("You are blocking private messages right now.");
		}

		target = this.canTalk(target, null, targetUser);
		if (!target) return false;

		let message;
		if (target.charAt(0) === '/' && target.charAt(1) !== '/') {
			// PM command
			let innerCmdIndex = target.indexOf(' ');
			let innerCmd = (innerCmdIndex >= 0 ? target.slice(1, innerCmdIndex) : target.slice(1));
			let innerTarget = (innerCmdIndex >= 0 ? target.slice(innerCmdIndex + 1) : '');
			switch (innerCmd) {
			case 'me':
			case 'mee':
			case 'announce':
				break;
			case 'ME':
			case 'MEE':
				message = '|pm|' + user.getIdentity().toUpperCase() + '|' + targetUser.getIdentity() + '|/' + innerCmd.toLowerCase() + ' ' + innerTarget;
				break;
			case 'invite':
			case 'inv': {
				let targetRoom = Rooms.search(innerTarget);
				if (!targetRoom || targetRoom === Rooms.global) return this.errorReply('The room "' + innerTarget + '" does not exist.');
				if (targetRoom.staffRoom && !targetUser.isStaff) return this.errorReply('User "' + this.targetUsername + '" requires global auth to join room "' + targetRoom.id + '".');
				if (targetRoom.modjoin) {
					if (targetRoom.auth && (targetRoom.isPrivate === true || targetUser.group === ' ') && !(targetUser.userid in targetRoom.auth)) {
						this.parse('/roomvoice ' + targetUser.name, false, targetRoom);
						if (!(targetUser.userid in targetRoom.auth)) {
							return;
						}
					}
				}
				if (targetRoom.isPrivate === true && targetRoom.modjoin && targetRoom.auth) {
					if (!(user.userid in targetRoom.auth)) {
						return this.errorReply('The room "' + innerTarget + '" does not exist.');
					}
					if (Config.groupsranking.indexOf(targetRoom.auth[targetUser.userid] || ' ') < Config.groupsranking.indexOf(targetRoom.modjoin) && !targetUser.can('bypassall')) {
						return this.errorReply('The user "' + targetUser.name + '" does not have permission to join "' + innerTarget + '".');
					}
				}
				if (targetRoom.auth && targetRoom.isPrivate && !(user.userid in targetRoom.auth) && !user.can('makeroom')) {
					return this.errorReply('You do not have permission to invite people to this room.');
				}

				target = '/invite ' + targetRoom.id;
				break;
			}
			default:
				return this.errorReply("The command '/" + innerCmd + "' was unrecognized or unavailable in private messages. To send a message starting with '/" + innerCmd + "', type '//" + innerCmd + "'.");
			}
		}

<<<<<<< HEAD
		let emoteMsg = parseEmoticons(target, room, user, true);
		if ((!user.blockEmoticons && !targetUser.blockEmoticons) && emoteMsg) target = '/html ' + emoteMsg;

		let message = '|pm|' + user.getIdentity() + '|' + targetUser.getIdentity() + '|' + target;

=======
		if (!message) message = '|pm|' + user.getIdentity() + '|' + targetUser.getIdentity() + '|' + target;
>>>>>>> 905e4152
		user.send(message);
		if (targetUser !== user) targetUser.send(message);
		targetUser.lastPM = user.userid;
		user.lastPM = targetUser.userid;
	},
	msghelp: ["/msg OR /whisper OR /w [username], [message] - Send a private message."],

	blockpm: 'ignorepms',
	blockpms: 'ignorepms',
	ignorepm: 'ignorepms',
	ignorepms: function (target, room, user) {
		if (user.ignorePMs === (target || true)) return this.errorReply("You are already blocking private messages! To unblock, use /unblockpms");
		if (user.can('lock') && !user.can('bypassall')) return this.errorReply("You are not allowed to block private messages.");
		user.ignorePMs = true;
		if (target in Config.groups) {
			user.ignorePMs = target;
			return this.sendReply("You are now blocking private messages, except from staff and " + target + ".");
		}
		return this.sendReply("You are now blocking private messages, except from staff.");
	},
	ignorepmshelp: ["/blockpms - Blocks private messages. Unblock them with /unignorepms."],

	unblockpm: 'unignorepms',
	unblockpms: 'unignorepms',
	unignorepm: 'unignorepms',
	unignorepms: function (target, room, user) {
		if (!user.ignorePMs) return this.errorReply("You are not blocking private messages! To block, use /blockpms");
		user.ignorePMs = false;
		return this.sendReply("You are no longer blocking private messages.");
	},
	unignorepmshelp: ["/unblockpms - Unblocks private messages. Block them with /blockpms."],

	idle: 'away',
	afk: 'away',
	away: function (target, room, user) {
		this.parse('/blockchallenges');
		this.parse('/blockpms ' + target);
	},
	awayhelp: ["/away - Blocks challenges and private messages. Unblock them with /back."],

	unaway: 'back',
	unafk: 'back',
	back: function () {
		this.parse('/unblockpms');
		this.parse('/unblockchallenges');
	},
	backhelp: ["/back - Unblocks challenges and/or private messages, if either are blocked."],

	rank: function (target, room, user) {
		if (!target) target = user.name;

		Ladders.visualizeAll(target).then(values => {
			let buffer = '<div class="ladder"><table>';
			buffer += '<tr><td colspan="8">User: <strong>' + Tools.escapeHTML(target) + '</strong></td></tr>';

			let ratings = values.join('');
			if (!ratings) {
				buffer += '<tr><td colspan="8"><em>This user has not played any ladder games yet.</em></td></tr>';
			} else {
				buffer += '<tr><th>Format</th><th><abbr title="Elo rating">Elo</abbr></th><th>W</th><th>L</th><th>Total</th>';
				buffer += ratings;
			}
			buffer += '</table></div>';

			this.sendReply('|raw|' + buffer);
		});
	},

	makeprivatechatroom: 'makechatroom',
	makechatroom: function (target, room, user, connection, cmd) {
		if (!this.can('makeroom')) return;

		// `,` is a delimiter used by a lot of /commands
		// `|` and `[` are delimiters used by the protocol
		// `-` has special meaning in roomids
		if (target.includes(',') || target.includes('|') || target.includes('[') || target.includes('-')) {
			return this.errorReply("Room titles can't contain any of: ,|[-");
		}

		let id = toId(target);
		if (!id) return this.parse('/help makechatroom');
		// Check if the name already exists as a room or alias
		if (Rooms.search(id)) return this.errorReply("The room '" + target + "' already exists.");
		if (!Rooms.global.addChatRoom(target)) return this.errorReply("An error occurred while trying to create the room '" + target + "'.");

		if (cmd === 'makeprivatechatroom') {
			let targetRoom = Rooms.search(target);
			targetRoom.isPrivate = true;
			targetRoom.chatRoomData.isPrivate = true;
			Rooms.global.writeChatRoomData();
			if (Rooms.get('upperstaff')) {
				Rooms.get('upperstaff').add('|raw|<div class="broadcast-green">Private chat room created: <b>' + Tools.escapeHTML(target) + '</b></div>').update();
			}
			this.sendReply("The private chat room '" + target + "' was created.");
		} else {
			if (Rooms.get('staff')) {
				Rooms.get('staff').add('|raw|<div class="broadcast-green">Public chat room created: <b>' + Tools.escapeHTML(target) + '</b></div>').update();
			}
			if (Rooms.get('upperstaff')) {
				Rooms.get('upperstaff').add('|raw|<div class="broadcast-green">Public chat room created: <b>' + Tools.escapeHTML(target) + '</b></div>').update();
			}
			this.sendReply("The chat room '" + target + "' was created.");
		}
	},
	makechatroomhelp: ["/makechatroom [roomname] - Creates a new room named [roomname]. Requires: & ~"],

	makegroupchat: function (target, room, user, connection, cmd) {
		if (!user.autoconfirmed) {
			return this.errorReply("You must be autoconfirmed to make a groupchat.");
		}
		if (!user.confirmed) {
			return this.errorReply("You must be global voice or roomdriver+ in some public room to make a groupchat.");
		}
		// if (!this.can('makegroupchat')) return false;
		if (target.length > 64) return this.errorReply("Title must be under 32 characters long.");
		let targets = target.split(',', 2);

		// Title defaults to a random 8-digit number.
		let title = targets[0].trim();
		if (title.length >= 32) {
			return this.errorReply("Title must be under 32 characters long.");
		} else if (!title) {
			title = ('' + Math.floor(Math.random() * 100000000));
		} else if (Config.chatfilter) {
			let filterResult = Config.chatfilter.call(this, title, user, null, connection);
			if (!filterResult) return;
			if (title !== filterResult) {
				return this.errorReply("Invalid title.");
			}
		}
		// `,` is a delimiter used by a lot of /commands
		// `|` and `[` are delimiters used by the protocol
		// `-` has special meaning in roomids
		if (title.includes(',') || title.includes('|') || title.includes('[') || title.includes('-')) {
			return this.errorReply("Room titles can't contain any of: ,|[-");
		}

		// Even though they're different namespaces, to cut down on confusion, you
		// can't share names with registered chatrooms.
		let existingRoom = Rooms.search(toId(title));
		if (existingRoom && !existingRoom.modjoin) return this.errorReply("The room '" + title + "' already exists.");
		// Room IDs for groupchats are groupchat-TITLEID
		let titleid = toId(title);
		if (!titleid) {
			titleid = '' + Math.floor(Math.random() * 100000000);
		}
		let roomid = 'groupchat-' + user.userid + '-' + titleid;
		// Titles must be unique.
		if (Rooms.search(roomid)) return this.errorReply("A group chat named '" + title + "' already exists.");
		// Tab title is prefixed with '[G]' to distinguish groupchats from
		// registered chatrooms

		if (Monitor.countGroupChat(connection.ip)) {
			this.errorReply("Due to high load, you are limited to creating 4 group chats every hour.");
			return;
		}

		// Privacy settings, default to hidden.
		let privacy = (toId(targets[1]) === 'private') ? true : 'hidden';

		let groupChatLink = '<code>&lt;&lt;' + roomid + '>></code>';
		let groupChatURL = '';
		if (Config.serverid) {
			groupChatURL = 'http://' + (Config.serverid === 'showdown' ? 'psim.us' : Config.serverid + '.psim.us') + '/' + roomid;
			groupChatLink = '<a href="' + groupChatURL + '">' + groupChatLink + '</a>';
		}
		let titleHTML = '';
		if (/^[0-9]+$/.test(title)) {
			titleHTML = groupChatLink;
		} else {
			titleHTML = Tools.escapeHTML(title) + ' <small style="font-weight:normal;font-size:9pt">' + groupChatLink + '</small>';
		}
		let targetRoom = Rooms.createChatRoom(roomid, '[G] ' + title, {
			isPersonal: true,
			isPrivate: privacy,
			auth: {},
			introMessage: '<h2 style="margin-top:0">' + titleHTML + '</h2><p>There are several ways to invite people:<br />- in this chat: <code>/invite USERNAME</code><br />- anywhere in PS: link to <code>&lt;&lt;' + roomid + '>></code>' + (groupChatURL ? '<br />- outside of PS: link to <a href="' + groupChatURL + '">' + groupChatURL + '</a>' : '') + '</p><p>This room will expire after 40 minutes of inactivity or when the server is restarted.</p><p style="margin-bottom:0"><button name="send" value="/roomhelp">Room management</button>',
		});
		if (targetRoom) {
			// The creator is RO.
			targetRoom.auth[user.userid] = '#';
			// Join after creating room. No other response is given.
			user.joinRoom(targetRoom.id);
			return;
		}
		return this.errorReply("An unknown error occurred while trying to create the room '" + title + "'.");
	},
	makegroupchathelp: ["/makegroupchat [roomname], [hidden|private] - Creates a group chat named [roomname]. Leave off privacy to default to hidden. Requires global voice or roomdriver+ in a public room to make a groupchat."],

	deregisterchatroom: function (target, room, user) {
		if (!this.can('makeroom')) return;
		this.errorReply("NOTE: You probably want to use `/deleteroom` now that it exists.");
		let id = toId(target);
		if (!id) return this.parse('/help deregisterchatroom');
		let targetRoom = Rooms.search(id);
		if (!targetRoom) return this.errorReply("The room '" + target + "' doesn't exist.");
		target = targetRoom.title || targetRoom.id;
		if (Rooms.global.deregisterChatRoom(id)) {
			this.sendReply("The room '" + target + "' was deregistered.");
			this.sendReply("It will be deleted as of the next server restart.");
			return;
		}
		return this.errorReply("The room '" + target + "' isn't registered.");
	},
	deregisterchatroomhelp: ["/deregisterchatroom [roomname] - Deletes room [roomname] after the next server restart. Requires: & ~"],

	deletechatroom: 'deleteroom',
	deletegroupchat: 'deleteroom',
	deleteroom: function (target, room, user) {
		if (room.isPersonal) {
			if (!this.can('editroom', null, room)) return;
		} else {
			if (!this.can('makeroom')) return;
		}
		let roomid = target.trim();
		if (!roomid) return this.parse('/help deleteroom');
		let targetRoom = Rooms.search(roomid);
		if (!targetRoom) return this.errorReply("The room '" + target + "' doesn't exist.");
		target = targetRoom.title || targetRoom.id;

		if (targetRoom.id === 'global') {
			return this.errorReply("This room can't be deleted.");
		}

		if (targetRoom.chatRoomData) {
			if (targetRoom.isPrivate) {
				if (Rooms.get('upperstaff')) {
					Rooms.get('upperstaff').add('|raw|<div class="broadcast-red">Private chat room deleted: <b>' + Tools.escapeHTML(target) + '</b></div>').update();
				}
			} else {
				if (Rooms.get('staff')) {
					Rooms.get('staff').add('|raw|<div class="broadcast-red">Public chat room deleted: <b>' + Tools.escapeHTML(target) + '</b></div>').update();
				}
				if (Rooms.get('upperstaff')) {
					Rooms.get('upperstaff').add('|raw|<div class="broadcast-red">Public chat room deleted: <b>' + Tools.escapeHTML(target) + '</b></div>').update();
				}
			}
		}

		targetRoom.add("|raw|<div class=\"broadcast-red\"><b>This room has been deleted.</b></div>");
		targetRoom.update(); // |expire| needs to be its own message
		targetRoom.add("|expire|This room has been deleted.");
		this.sendReply("The room '" + target + "' was deleted.");
		targetRoom.update();
		targetRoom.destroy();
	},
	deleteroomhelp: ["/deleteroom [roomname] - Deletes room [roomname]. Requires: & ~"],

	hideroom: 'privateroom',
	hiddenroom: 'privateroom',
	secretroom: 'privateroom',
	publicroom: 'privateroom',
	privateroom: function (target, room, user, connection, cmd) {
		if (room.battle || room.isPersonal) {
			if (!this.can('editroom', null, room)) return;
		} else {
			// registered chatrooms show up on the room list and so require
			// higher permissions to modify privacy settings
			if (!this.can('makeroom')) return;
		}
		let setting;
		switch (cmd) {
		case 'privateroom':
			return this.parse('/help privateroom');
		case 'publicroom':
			setting = false;
			break;
		case 'secretroom':
			setting = true;
			break;
		default:
			if (room.isPrivate === true && target !== 'force') {
				return this.sendReply("This room is a secret room. Use `/publicroom` to make it public, or `/hiddenroom force` to force hidden.");
			}
			setting = 'hidden';
			break;
		}

		if ((setting === true || room.isPrivate === true) && !room.isPersonal) {
			if (!this.can('makeroom')) return;
		}

		if (target === 'off' || !setting) {
			if (room.isPersonal) return this.errorReply("This room can't be made public.");
			delete room.isPrivate;
			this.addModCommand("" + user.name + " made this room public.");
			if (room.chatRoomData) {
				delete room.chatRoomData.isPrivate;
				Rooms.global.writeChatRoomData();
			}
		} else {
			if (room.isPrivate === setting) {
				return this.errorReply("This room is already " + (setting === true ? 'secret' : setting) + ".");
			}
			room.isPrivate = setting;
			this.addModCommand("" + user.name + " made this room " + (setting === true ? 'secret' : setting) + ".");
			if (room.chatRoomData) {
				room.chatRoomData.isPrivate = setting;
				Rooms.global.writeChatRoomData();
			}
		}
	},
	privateroomhelp: ["/secretroom - Makes a room secret. Secret rooms are visible to & and up. Requires: & ~",
		"/hiddenroom [on/off] - Makes a room hidden. Hidden rooms are visible to % and up, and inherit global ranks. Requires: \u2605 & ~",
		"/publicroom - Makes a room public. Requires: \u2605 & ~"],

	modjoin: function (target, room, user) {
		if (room.battle || room.isPersonal) {
			if (!this.can('editroom', null, room)) return;
		} else {
			if (!this.can('makeroom')) return;
		}
		if (room.tour && !room.tour.modjoin) return this.errorReply("You can't do this in tournaments where modjoin is prohibited.");
		if (target === 'off' || target === 'false') {
			delete room.modjoin;
			this.addModCommand("" + user.name + " turned off modjoin.");
			if (room.chatRoomData) {
				delete room.chatRoomData.modjoin;
				Rooms.global.writeChatRoomData();
			}
		} else {
			if (target === 'on' || target === 'true' || !target) {
				room.modjoin = true;
				this.addModCommand("" + user.name + " turned on modjoin.");
			} else if (target in Config.groups) {
				if (room.battle && !this.can('makeroom')) return;
				if (room.isPersonal && !user.can('makeroom') && target !== '+') return this.errorReply("/modjoin - Access denied from setting modjoin past + in group chats.");
				room.modjoin = target;
				this.addModCommand("" + user.name + " set modjoin to " + target + ".");
			} else {
				this.errorReply("Unrecognized modjoin setting.");
				return false;
			}
			if (room.chatRoomData) {
				room.chatRoomData.modjoin = room.modjoin;
				Rooms.global.writeChatRoomData();
			}
			if (!room.modchat) this.parse('/modchat ' + Config.groupsranking[1]);
			if (!room.isPrivate) this.parse('/hiddenroom');
		}
	},

	officialchatroom: 'officialroom',
	officialroom: function (target, room, user) {
		if (!this.can('makeroom')) return;
		if (!room.chatRoomData) {
			return this.errorReply("/officialroom - This room can't be made official");
		}
		if (target === 'off') {
			if (!room.isOfficial) return this.errorReply("This chat room is already unofficial.");
			delete room.isOfficial;
			this.addModCommand("" + user.name + " made this chat room unofficial.");
			delete room.chatRoomData.isOfficial;
			Rooms.global.writeChatRoomData();
		} else {
			if (room.isOfficial) return this.errorReply("This chat room is already official.");
			room.isOfficial = true;
			this.addModCommand("" + user.name + " made this chat room official.");
			room.chatRoomData.isOfficial = true;
			Rooms.global.writeChatRoomData();
		}
	},

	roomdesc: function (target, room, user) {
		if (!target) {
			if (!this.runBroadcast()) return;
			if (!room.desc) return this.sendReply("This room does not have a description set.");
			this.sendReplyBox("The room description is: " + Tools.escapeHTML(room.desc));
			return;
		}
		if (!this.can('declare')) return false;
		if (target.length > 80) return this.errorReply("Error: Room description is too long (must be at most 80 characters).");
		let normalizedTarget = ' ' + target.toLowerCase().replace('[^a-zA-Z0-9]+', ' ').trim() + ' ';

		if (normalizedTarget.includes(' welcome ')) {
			return this.errorReply("Error: Room description must not contain the word 'welcome'.");
		}
		if (normalizedTarget.slice(0, 9) === ' discuss ') {
			return this.errorReply("Error: Room description must not start with the word 'discuss'.");
		}
		if (normalizedTarget.slice(0, 12) === ' talk about ' || normalizedTarget.slice(0, 17) === ' talk here about ') {
			return this.errorReply("Error: Room description must not start with the phrase 'talk about'.");
		}

		room.desc = target;
		this.sendReply("(The room description is now: " + target + ")");

		this.privateModCommand("(" + user.name + " changed the roomdesc to: \"" + target + "\".)");

		if (room.chatRoomData) {
			room.chatRoomData.desc = room.desc;
			Rooms.global.writeChatRoomData();
		}
	},

	topic: 'roomintro',
	roomintro: function (target, room, user) {
		if (!target) {
			if (!this.runBroadcast()) return;
			if (!room.introMessage) return this.sendReply("This room does not have an introduction set.");
			this.sendReply('|raw|<div class="infobox infobox-limited">' + room.introMessage + '</div>');
			if (!this.broadcasting && user.can('declare', null, room)) {
				this.sendReply('Source:');
				this.sendReplyBox('<code>/roomintro ' + Tools.escapeHTML(room.introMessage) + '</code>');
			}
			return;
		}
		if (!this.can('declare', null, room)) return false;
		target = this.canHTML(target);
		if (!target) return;
		if (!/</.test(target)) {
			// not HTML, do some simple URL linking
			let re = /(https?:\/\/(([-\w\.]+)+(:\d+)?(\/([\w/_\.]*(\?\S+)?)?)?))/g;
			target = target.replace(re, '<a href="$1">$1</a>');
		}
		if (target.substr(0, 11) === '/roomintro ') target = target.substr(11);

		room.introMessage = target;
		this.sendReply("(The room introduction has been changed to:)");
		this.sendReply('|raw|<div class="infobox infobox-limited">' + target + '</div>');

		this.privateModCommand("(" + user.name + " changed the roomintro.)");
		this.logEntry(target);

		if (room.chatRoomData) {
			room.chatRoomData.introMessage = room.introMessage;
			Rooms.global.writeChatRoomData();
		}
	},
	deletetopic: 'deleteroomintro',
	deleteroomintro: function (target, room, user) {
		if (!this.can('declare', null, room)) return false;
		if (!room.introMessage) return this.errorReply("This room does not have a introduction set.");

		this.privateModCommand("(" + user.name + " deleted the roomintro.)");
		this.logEntry(target);

		delete room.introMessage;
		if (room.chatRoomData) {
			delete room.chatRoomData.introMessage;
			Rooms.global.writeChatRoomData();
		}
	},

	stafftopic: 'staffintro',
	staffintro: function (target, room, user) {
		if (!target) {
			if (!this.can('mute', null, room)) return false;
			if (!room.staffMessage) return this.sendReply("This room does not have a staff introduction set.");
			this.sendReply('|raw|<div class="infobox">' + room.staffMessage + '</div>');
			if (user.can('ban', null, room)) {
				this.sendReply('Source:');
				this.sendReplyBox('<code>/staffintro ' + Tools.escapeHTML(room.staffMessage) + '</code>');
			}
			return;
		}
		if (!this.can('ban', null, room)) return false;
		target = this.canHTML(target);
		if (!target) return;
		if (!/</.test(target)) {
			// not HTML, do some simple URL linking
			let re = /(https?:\/\/(([-\w\.]+)+(:\d+)?(\/([\w/_\.]*(\?\S+)?)?)?))/g;
			target = target.replace(re, '<a href="$1">$1</a>');
		}
		if (target.substr(0, 12) === '/staffintro ') target = target.substr(12);

		room.staffMessage = target;
		this.sendReply("(The staff introduction has been changed to:)");
		this.sendReply('|raw|<div class="infobox">' + target + '</div>');

		this.privateModCommand("(" + user.name + " changed the staffintro.)");
		this.logEntry(target);

		if (room.chatRoomData) {
			room.chatRoomData.staffMessage = room.staffMessage;
			Rooms.global.writeChatRoomData();
		}
	},
	deletestafftopic: 'deletestaffintro',
	deletestaffintro: function (target, room, user) {
		if (!this.can('ban', null, room)) return false;
		if (!room.staffMessage) return this.errorReply("This room does not have a staff introduction set.");

		this.privateModCommand("(" + user.name + " deleted the staffintro.)");
		this.logEntry(target);

		delete room.staffMessage;
		if (room.chatRoomData) {
			delete room.chatRoomData.staffMessage;
			Rooms.global.writeChatRoomData();
		}
	},

	roomalias: function (target, room, user) {
		if (!target) {
			if (!this.runBroadcast()) return;
			if (!room.aliases || !room.aliases.length) return this.sendReplyBox("This room does not have any aliases.");
			return this.sendReplyBox("This room has the following aliases: " + room.aliases.join(", ") + "");
		}
		if (!this.can('makeroom')) return false;
		let alias = toId(target);
		if (!alias.length) return this.errorReply("Only alphanumeric characters are valid in an alias.");
		if (Rooms.get(alias) || Rooms.aliases[alias]) return this.errorReply("You cannot set an alias to an existing room or alias.");
		if (room.isPersonal) return this.errorReply("Personal rooms can't have aliases.");

		Rooms.aliases[alias] = room.id;
		this.privateModCommand("(" + user.name + " added the room alias '" + target + "'.)");

		if (!room.aliases) room.aliases = [];
		room.aliases.push(alias);
		if (room.chatRoomData) {
			room.chatRoomData.aliases = room.aliases;
			Rooms.global.writeChatRoomData();
		}
	},

	removeroomalias: function (target, room, user) {
		if (!room.aliases) return this.sendReply("This room does not have any aliases.");
		if (!this.can('makeroom')) return false;
		let alias = toId(target);
		if (!alias.length || !Rooms.aliases[alias]) return this.errorReply("Please specify an existing alias.");
		if (Rooms.aliases[alias] !== room.id) return this.errorReply("You may only remove an alias from the current room.");

		this.privateModCommand("(" + user.name + " removed the room alias '" + target + "'.)");

		let aliasIndex = room.aliases.indexOf(alias);
		if (aliasIndex >= 0) {
			room.aliases.splice(aliasIndex, 1);
			delete Rooms.aliases[alias];
			Rooms.global.writeChatRoomData();
		}
	},

	roomowner: function (target, room, user) {
		if (!room.chatRoomData) {
			return this.sendReply("/roomowner - This room isn't designed for per-room moderation to be added");
		}
		if (!target) return this.parse('/help roomowner');
		target = this.splitTarget(target, true);
		let targetUser = this.targetUser;
		let name = this.targetUsername;
		let userid = toId(name);

		if (!Users.isUsernameKnown(userid)) {
			return this.errorReply("User '" + this.targetUsername + "' is offline and unrecognized, and so can't be promoted.");
		}

		if (!this.can('makeroom')) return false;

		if (!room.auth) room.auth = room.chatRoomData.auth = {};

		room.auth[userid] = '#';
		this.addModCommand("" + name + " was appointed Room Owner by " + user.name + ".");
		if (targetUser) {
			targetUser.popup("You were appointed Room Owner by " + user.name + " in " + room.id + ".");
			room.onUpdateIdentity(targetUser);
		}
		Rooms.global.writeChatRoomData();
	},
	roomownerhelp: ["/roomowner [username] - Appoints [username] as a room owner. Requires: & ~"],

	roomdemote: 'roompromote',
	roompromote: function (target, room, user, connection, cmd) {
		if (!room.auth) {
			this.sendReply("/roompromote - This room isn't designed for per-room moderation");
			return this.sendReply("Before setting room mods, you need to set it up with /roomowner");
		}
		if (!target) return this.parse('/help roompromote');

		target = this.splitTarget(target, true);
		let targetUser = this.targetUser;
		let userid = toId(this.targetUsername);
		let name = targetUser ? targetUser.name : this.targetUsername;

		if (!userid) return this.parse('/help roompromote');
		if (!targetUser && !Users.isUsernameKnown(userid)) {
			return this.errorReply("User '" + name + "' is offline and unrecognized, and so can't be promoted.");
		}
		if (targetUser && !targetUser.registered) {
			return this.errorReply("User '" + name + "' is unregistered, and so can't be promoted.");
		}

		let currentGroup = ((room.auth && room.auth[userid]) || (room.isPrivate !== true && Users.usergroups[userid]) || ' ');
		let nextGroup = target;
		if (target === 'deauth') nextGroup = Config.groupsranking[0];
		if (!nextGroup) {
			return this.errorReply("Please specify a group such as /roomvoice or /roomdeauth");
		}
		if (!Config.groups[nextGroup]) {
			return this.errorReply("Group '" + nextGroup + "' does not exist.");
		}

		if (Config.groups[nextGroup].globalonly || (Config.groups[nextGroup].battleonly && !room.battle)) {
			return this.errorReply("Group 'room" + Config.groups[nextGroup].id + "' does not exist as a room rank.");
		}

		let groupName = Config.groups[nextGroup].name || "regular user";
		if ((room.auth[userid] || Config.groupsranking[0]) === nextGroup) {
			return this.errorReply("User '" + name + "' is already a " + groupName + " in this room.");
		}
		if (!user.can('makeroom')) {
			if (currentGroup !== ' ' && !user.can('room' + (Config.groups[currentGroup] ? Config.groups[currentGroup].id : 'voice'), null, room)) {
				return this.errorReply("/" + cmd + " - Access denied for promoting/demoting from " + (Config.groups[currentGroup] ? Config.groups[currentGroup].name : "an undefined group") + ".");
			}
			if (nextGroup !== ' ' && !user.can('room' + Config.groups[nextGroup].id, null, room)) {
				return this.errorReply("/" + cmd + " - Access denied for promoting/demoting to " + Config.groups[nextGroup].name + ".");
			}
		}
		if (targetUser && targetUser.locked && !room.isPrivate && !room.battle && !room.isPersonal && (nextGroup === '%' || nextGroup === '@')) {
			Monitor.log("[CrisisMonitor] " + user.name + " was automatically demoted in " + room.id + " for trying to promote locked user: " + targetUser.name + ".");
			room.auth[user.userid] = '@';
			user.updateIdentity(room.id);
			return this.errorReply("You have been automatically deauthed for trying to promote locked user: '" + name + "'.");
		}

		if (nextGroup === ' ') {
			delete room.auth[userid];
		} else {
			room.auth[userid] = nextGroup;
		}

		// Only show popup if: user is online and in the room, the room is public, and not a groupchat or a battle.
		let needsPopup = targetUser && room.users[targetUser.userid] && !room.isPrivate && !room.isPersonal && !room.battle;

		if (nextGroup in Config.groups && currentGroup in Config.groups && Config.groups[nextGroup].rank < Config.groups[currentGroup].rank) {
			if (targetUser && room.users[targetUser.userid] && !Config.groups[nextGroup].modlog) {
				// if the user can't see the demotion message (i.e. rank < %), it is shown in the chat
				targetUser.send(">" + room.id + "\n(You were demoted to Room " + groupName + " by " + user.name + ".)");
			}
			this.privateModCommand("(" + name + " was demoted to Room " + groupName + " by " + user.name + ".)");
			if (needsPopup) targetUser.popup("You were demoted to Room " + groupName + " by " + user.name + " in " + room.id + ".");
		} else if (nextGroup === '#') {
			this.addModCommand("" + name + " was promoted to " + groupName + " by " + user.name + ".");
			if (needsPopup) targetUser.popup("You were promoted to " + groupName + " by " + user.name + " in " + room.id + ".");
		} else {
			this.addModCommand("" + name + " was promoted to Room " + groupName + " by " + user.name + ".");
			if (needsPopup) targetUser.popup("You were promoted to Room " + groupName + " by " + user.name + " in " + room.id + ".");
		}

		if (targetUser) targetUser.updateIdentity(room.id);
		if (room.chatRoomData) Rooms.global.writeChatRoomData();
	},
	roompromotehelp: ["/roompromote OR /roomdemote [username], [group symbol] - Promotes/demotes the user to the specified room rank. Requires: @ # & ~",
		"/room[group] [username] - Promotes/demotes the user to the specified room rank. Requires: @ # & ~",
		"/roomdeauth [username] - Removes all room rank from the user. Requires: @ # & ~"],

	roomstaff: 'roomauth',
	roomauth1: 'roomauth',
	roomauth: function (target, room, user, connection, cmd) {
		let userLookup = '';
		if (cmd === 'roomauth1') userLookup = '\n\nTo look up auth for a user, use /userauth ' + target;
		let targetRoom = room;
		if (target) targetRoom = Rooms.search(target);
		let unavailableRoom = targetRoom && (targetRoom !== room && (targetRoom.modjoin || targetRoom.staffRoom) && !user.can('makeroom'));
		if (!targetRoom || unavailableRoom) return this.errorReply("The room '" + target + "' does not exist.");
		if (!targetRoom.auth) return this.sendReply("/roomauth - The room '" + (targetRoom.title ? targetRoom.title : target) + "' isn't designed for per-room moderation and therefore has no auth list." + userLookup);

		let rankLists = {};
		for (let u in targetRoom.auth) {
			if (!rankLists[targetRoom.auth[u]]) rankLists[targetRoom.auth[u]] = [];
			rankLists[targetRoom.auth[u]].push(u);
		}

		let buffer = Object.keys(rankLists).sort((a, b) =>
			(Config.groups[b] || {rank:0}).rank - (Config.groups[a] || {rank:0}).rank
		).map(r => {
			let roomRankList = rankLists[r].sort();
			roomRankList = roomRankList.map(s => s in targetRoom.users ? "**" + s + "**" : s);
			return (Config.groups[r] ? Config.groups[r].name + "s (" + r + ")" : r) + ":\n" + roomRankList.join(", ");
		});

		if (!buffer.length) {
			connection.popup("The room '" + targetRoom.title + "' has no auth." + userLookup);
			return;
		}
		if (targetRoom !== room) buffer.unshift("" + targetRoom.title + " room auth:");
		connection.popup(buffer.join("\n\n") + userLookup);
	},

	userauth: function (target, room, user, connection) {
		let targetId = toId(target) || user.userid;
		let targetUser = Users.getExact(targetId);
		let targetUsername = (targetUser ? targetUser.name : target);

		let buffer = [];
		let innerBuffer = [];
		let group = Users.usergroups[targetId];
		if (group) {
			buffer.push('Global auth: ' + group.charAt(0));
		}
		for (let id in Rooms.rooms) {
			let curRoom = Rooms.rooms[id];
			if (!curRoom.auth || curRoom.isPrivate) continue;
			group = curRoom.auth[targetId];
			if (!group) continue;
			innerBuffer.push(group + id);
		}
		if (innerBuffer.length) {
			buffer.push('Room auth: ' + innerBuffer.join(', '));
		}
		if (targetId === user.userid || user.can('lock')) {
			innerBuffer = [];
			for (let id in Rooms.rooms) {
				let curRoom = Rooms.rooms[id];
				if (!curRoom.auth || !curRoom.isPrivate) continue;
				if (curRoom.isPrivate === true) continue;
				let auth = curRoom.auth[targetId];
				if (!auth) continue;
				innerBuffer.push(auth + id);
			}
			if (innerBuffer.length) {
				buffer.push('Hidden room auth: ' + innerBuffer.join(', '));
			}
		}
		if (targetId === user.userid || user.can('makeroom')) {
			innerBuffer = [];
			for (let i = 0; i < Rooms.global.chatRooms.length; i++) {
				let curRoom = Rooms.global.chatRooms[i];
				if (!curRoom.auth || !curRoom.isPrivate) continue;
				if (curRoom.isPrivate !== true) continue;
				let auth = curRoom.auth[targetId];
				if (!auth) continue;
				innerBuffer.push(auth + curRoom.id);
			}
			if (innerBuffer.length) {
				buffer.push('Private room auth: ' + innerBuffer.join(', '));
			}
		}
		if (!buffer.length) {
			buffer.push("No global or room auth.");
		}

		buffer.unshift("" + targetUsername + " user auth:");
		connection.popup(buffer.join("\n\n"));
	},

	rb: 'roomban',
	roomban: function (target, room, user, connection) {
		if (!target) return this.parse('/help roomban');
		if (!this.canTalk()) return this.errorReply("You cannot do this while unable to talk.");

		target = this.splitTarget(target);
		let targetUser = this.targetUser;
		let name = this.targetUsername;
		let userid = toId(name);

		if (!userid || !targetUser) return this.errorReply("User '" + name + "' not found.");
		if (target.length > MAX_REASON_LENGTH) {
			return this.errorReply("The reason is too long. It cannot exceed " + MAX_REASON_LENGTH + " characters.");
		}
		if (!this.can('ban', targetUser, room)) return false;
		if (!room.bannedUsers || !room.bannedIps) {
			return this.errorReply("Room bans are not meant to be used in room " + room.id + ".");
		}
		if (room.bannedUsers[userid] && room.bannedIps[targetUser.latestIp]) return this.sendReply("User " + targetUser.name + " is already banned from room " + room.id + ".");
		if (targetUser in room.users || user.can('lock')) {
			targetUser.popup(
				"|html|<p>" + Tools.escapeHTML(user.name) + " has banned you from the room " + room.id + ".</p>" + (target ? "<p>Reason: " + Tools.escapeHTML(target) + "</p>" : "") +
				"<p>To appeal the ban, PM the staff member that banned you" + (room.auth ? " or a room owner. </p><p><button name=\"send\" value=\"/roomauth " + room.id + "\">List Room Staff</button></p>" : ".</p>")
			);
		}
		this.addModCommand("" + targetUser.name + " was banned from room " + room.id + " by " + user.name + "." + (target ? " (" + target + ")" : ""));
		let acAccount = (targetUser.autoconfirmed !== targetUser.userid && targetUser.autoconfirmed);
		let alts = room.roomBan(targetUser);
		if (!(room.isPersonal || room.isPrivate === true) || user.can('alts', targetUser)) {
			if (alts.length) {
				this.privateModCommand("(" + targetUser.name + "'s " + (acAccount ? " ac account: " + acAccount + ", " : "") + "roombanned alts: " + alts.join(", ") + ")");
				for (let i = 0; i < alts.length; ++i) {
					this.add('|unlink|' + toId(alts[i]));
				}
			} else if (acAccount) {
				this.privateModCommand("(" + targetUser.name + "'s ac account: " + acAccount + ")");
			}
		}
		if (targetUser.confirmed && room.chatRoomData && !room.isPrivate) {
			Monitor.log("[CrisisMonitor] Confirmed user " + targetUser.name + (targetUser.confirmed !== targetUser.userid ? " (" + targetUser.confirmed + ")" : "") + " was roombanned from " + room.id + " by " + user.name + ", and should probably be demoted.");
		}
		let lastid = targetUser.getLastId();
		this.add('|unlink|roomhide|' + lastid);
		if (lastid !== toId(this.inputUsername)) this.add('|unlink|roomhide|' + toId(this.inputUsername));
	},
	roombanhelp: ["/roomban [username] - Bans the user from the room you are in. Requires: @ # & ~"],

	unroomban: 'roomunban',
	roomunban: function (target, room, user, connection) {
		if (!target) return this.parse('/help roomunban');
		if (!room.bannedUsers || !room.bannedIps) {
			return this.errorReply("Room bans are not meant to be used in room " + room.id + ".");
		}
		if (!this.canTalk()) return this.errorReply("You cannot do this while unable to talk.");

		this.splitTarget(target, true);
		let targetUser = this.targetUser;
		let userid = room.isRoomBanned(targetUser) || toId(target);

		if (!userid) return this.errorReply("User '" + target + "' is an invalid username.");
		if (targetUser && !this.can('ban', targetUser, room)) return false;
		let unbannedUserid = room.unRoomBan(userid);
		if (!unbannedUserid) return this.errorReply("User " + userid + " is not banned from room " + room.id + ".");

		this.addModCommand("" + unbannedUserid + " was unbanned from room " + room.id + " by " + user.name + ".");
	},
	roomunbanhelp: ["/roomunban [username] - Unbans the user from the room you are in. Requires: @ # & ~"],

	autojoin: function (target, room, user, connection) {
		Rooms.global.autojoinRooms(user, connection);
		let targets = target.split(',');
		let autojoins = [];
		if (targets.length > 11 || Object.keys(connection.rooms).length > 1) return;
		for (let i = 0; i < targets.length; i++) {
			if (user.tryJoinRoom(targets[i], connection) === null) {
				autojoins.push(targets[i]);
			}
		}
		connection.autojoins = autojoins.join(',');
	},

	joim: 'join',
	j: 'join',
	join: function (target, room, user, connection) {
		if (!target) return false;
		if (user.tryJoinRoom(target, connection) === null) {
			connection.sendTo(target, "|noinit|namerequired|The room '" + target + "' does not exist or requires a login to join.");
		}
	},

	leave: 'part',
	part: function (target, room, user, connection) {
		if (room.id === 'global') return false;
		let targetRoom = Rooms.search(target);
		if (target && !targetRoom) {
			return this.errorReply("The room '" + target + "' does not exist.");
		}
		user.leaveRoom(targetRoom || room, connection);
	},

	/*********************************************************
	 * Moderating: Punishments
	 *********************************************************/

	kick: 'warn',
	k: 'warn',
	warn: function (target, room, user) {
		if (!target) return this.parse('/help warn');
		if (!this.canTalk()) return this.errorReply("You cannot do this while unable to talk.");
		if (room.isPersonal && !user.can('warn')) return this.errorReply("Warning is unavailable in group chats.");

		target = this.splitTarget(target);
		let targetUser = this.targetUser;
		if (!targetUser || !targetUser.connected) return this.errorReply("User '" + this.targetUsername + "' not found.");
		if (!(targetUser in room.users)) {
			return this.errorReply("User " + this.targetUsername + " is not in the room " + room.id + ".");
		}
		if (target.length > MAX_REASON_LENGTH) {
			return this.errorReply("The reason is too long. It cannot exceed " + MAX_REASON_LENGTH + " characters.");
		}
		if (!this.can('warn', targetUser, room)) return false;

		this.addModCommand("" + targetUser.name + " was warned by " + user.name + "." + (target ? " (" + target + ")" : ""));
		targetUser.send('|c|~|/warn ' + target);
		let userid = targetUser.getLastId();
		this.add('|unlink|' + userid);
		if (userid !== toId(this.inputUsername)) this.add('|unlink|' + toId(this.inputUsername));
	},
	warnhelp: ["/warn OR /k [username], [reason] - Warns a user showing them the Pok\u00e9mon Showdown Rules and [reason] in an overlay. Requires: % @ # & ~"],

	redirect: 'redir',
	redir: function (target, room, user, connection) {
		if (!target) return this.parse('/help redirect');
		if (room.isPrivate || room.isPersonal) return this.errorReply("Users cannot be redirected from private or personal rooms.");

		target = this.splitTarget(target);
		let targetUser = this.targetUser;
		let targetRoom = Rooms.search(target);
		if (!targetRoom || targetRoom.modjoin) {
			return this.errorReply("The room '" + target + "' does not exist.");
		}
		if (!this.can('warn', targetUser, room) || !this.can('warn', targetUser, targetRoom)) return false;
		if (!targetUser || !targetUser.connected) {
			return this.errorReply("User " + this.targetUsername + " not found.");
		}
		if (targetRoom.id === "global") return this.errorReply("Users cannot be redirected to the global room.");
		if (targetRoom.isPrivate || targetRoom.isPersonal) {
			return this.parse('/msg ' + this.targetUsername + ', /invite ' + targetRoom.id);
		}
		if (Rooms.rooms[targetRoom.id].users[targetUser.userid]) {
			return this.errorReply("User " + targetUser.name + " is already in the room " + targetRoom.title + "!");
		}
		if (!Rooms.rooms[room.id].users[targetUser.userid]) {
			return this.errorReply("User " + this.targetUsername + " is not in the room " + room.id + ".");
		}
		if (targetUser.joinRoom(targetRoom.id) === false) return this.errorReply("User " + targetUser.name + " could not be joined to room " + targetRoom.title + ". They could be banned from the room.");
		this.addModCommand("" + targetUser.name + " was redirected to room " + targetRoom.title + " by " + user.name + ".");
		targetUser.leaveRoom(room);
	},
	redirhelp: ["/redirect OR /redir [username], [roomname] - Attempts to redirect the user [username] to the room [roomname]. Requires: % @ & ~"],

	m: 'mute',
	mute: function (target, room, user, connection, cmd) {
		if (!target) return this.parse('/help mute');
		if (!this.canTalk()) return this.errorReply("You cannot do this while unable to talk.");

		target = this.splitTarget(target);
		let targetUser = this.targetUser;
		if (!targetUser) return this.errorReply("User '" + this.targetUsername + "' not found.");
		if (target.length > MAX_REASON_LENGTH) {
			return this.errorReply("The reason is too long. It cannot exceed " + MAX_REASON_LENGTH + " characters.");
		}

		let muteDuration = ((cmd === 'hm' || cmd === 'hourmute') ? HOURMUTE_LENGTH : MUTE_LENGTH);
		if (!this.can('mute', targetUser, room)) return false;
		let canBeMutedFurther = ((room.getMuteTime(targetUser) || 0) <= (muteDuration * 5 / 6));
		if (targetUser.locked || (room.isMuted(targetUser) && !canBeMutedFurther) || room.isRoomBanned(targetUser)) {
			let problem = " but was already " + (targetUser.locked ? "locked" : room.isMuted(targetUser) ? "muted" : "room banned");
			if (!target) {
				return this.privateModCommand("(" + targetUser.name + " would be muted by " + user.name + problem + ".)");
			}
			return this.addModCommand("" + targetUser.name + " would be muted by " + user.name + problem + "." + (target ? " (" + target + ")" : ""));
		}

		if (targetUser in room.users) targetUser.popup("|modal|" + user.name + " has muted you in " + room.id + " for " + Tools.toDurationString(muteDuration) + ". " + target);
		this.addModCommand("" + targetUser.name + " was muted by " + user.name + " for " + Tools.toDurationString(muteDuration) + "." + (target ? " (" + target + ")" : ""));
		if (targetUser.autoconfirmed && targetUser.autoconfirmed !== targetUser.userid) this.privateModCommand("(" + targetUser.name + "'s ac account: " + targetUser.autoconfirmed + ")");
		let userid = targetUser.getLastId();
		this.add('|unlink|' + userid);
		if (userid !== toId(this.inputUsername)) this.add('|unlink|' + toId(this.inputUsername));

		room.mute(targetUser, muteDuration, false);
	},
	mutehelp: ["/mute OR /m [username], [reason] - Mutes a user with reason for 7 minutes. Requires: % @ # & ~"],

	hm: 'hourmute',
	hourmute: function (target) {
		if (!target) return this.parse('/help hourmute');
		this.run('mute');
	},
	hourmutehelp: ["/hourmute OR /hm [username], [reason] - Mutes a user with reason for an hour. Requires: % @ # & ~"],

	um: 'unmute',
	unmute: function (target, room, user) {
		if (!target) return this.parse('/help unmute');
		target = this.splitTarget(target);
		if (!this.canTalk()) return this.errorReply("You cannot do this while unable to talk.");
		if (!this.can('mute', null, room)) return false;

		let targetUser = this.targetUser;
		let successfullyUnmuted = room.unmute(targetUser ? targetUser.userid : this.targetUsername, "Your mute in '" + room.title + "' has been lifted.");

		if (successfullyUnmuted) {
			this.addModCommand("" + (targetUser ? targetUser.name : successfullyUnmuted) + " was unmuted by " + user.name + ".");
		} else {
			this.errorReply("" + (targetUser ? targetUser.name : this.targetUsername) + " is not muted.");
		}
	},
	unmutehelp: ["/unmute [username] - Removes mute from user. Requires: % @ # & ~"],

	forcelock: 'lock',
	l: 'lock',
	ipmute: 'lock',
	lock: function (target, room, user, connection, cmd) {
		if (!target) return this.parse('/help lock');

		target = this.splitTarget(target);
		let targetUser = this.targetUser;
		if (!targetUser) return this.errorReply("User '" + this.targetUsername + "' not found.");
		if (target.length > MAX_REASON_LENGTH) {
			return this.errorReply("The reason is too long. It cannot exceed " + MAX_REASON_LENGTH + " characters.");
		}
		if (!this.can('lock', targetUser)) return false;
		let name = targetUser.getLastName();
		let userid = targetUser.getLastId();

		if ((targetUser.locked || Punishments.checkBanned(targetUser.latestIp)) && !target) {
			let problem = " but was already " + (targetUser.locked ? "locked" : "banned");
			return this.privateModCommand("(" + name + " would be locked by " + user.name + problem + ".)");
		}

		if (targetUser.confirmed) {
			if (cmd === 'forcelock') {
				let from = targetUser.deconfirm();
				Monitor.log("[CrisisMonitor] " + name + " was locked by " + user.name + " and demoted from " + from.join(", ") + ".");
			} else {
				return this.sendReply("" + name + " is a confirmed user. If you are sure you would like to lock them use /forcelock.");
			}
		} else if (cmd === 'forcelock') {
			return this.errorReply("Use /lock; " + name + " is not a confirmed user.");
		}

		// Destroy personal rooms of the locked user.
		for (let i in targetUser.roomCount) {
			if (i === 'global') continue;
			let targetRoom = Rooms.get(i);
			if (targetRoom.isPersonal && targetRoom.auth[userid] && targetRoom.auth[userid] === '#') {
				targetRoom.destroy();
			}
		}

		targetUser.popup("|modal|" + user.name + " has locked you from talking in chats, battles, and PMing regular users." + (target ? "\n\nReason: " + target : "") + "\n\nIf you feel that your lock was unjustified, you can still PM staff members (%, @, &, and ~) to discuss it" + (Config.appealurl ? " or you can appeal:\n" + Config.appealurl : ".") + "\n\nYour lock will expire in a few days.");

		this.addModCommand("" + name + " was locked from talking by " + user.name + "." + (target ? " (" + target + ")" : ""), " (" + targetUser.latestIp + ")");
		let alts = targetUser.getAlts();
		let acAccount = (targetUser.autoconfirmed !== userid && targetUser.autoconfirmed);
		if (alts.length) {
			this.privateModCommand("(" + name + "'s " + (acAccount ? " ac account: " + acAccount + ", " : "") + "locked alts: " + alts.join(", ") + ")");
		} else if (acAccount) {
			this.privateModCommand("(" + name + "'s ac account: " + acAccount + ")");
		}
		this.add('|unlink|hide|' + userid);
		if (userid !== toId(this.inputUsername)) this.add('|unlink|hide|' + toId(this.inputUsername));

		this.globalModlog("LOCK", targetUser, " by " + user.name + (target ? ": " + target : ""));
		Punishments.lock(targetUser, false, userid);
		return true;
	},
	lockhelp: ["/lock OR /l [username], [reason] - Locks the user from talking in all chats. Requires: % @ & ~"],

	unlock: function (target, room, user) {
		if (!target) return this.parse('/help unlock');
		if (!this.can('lock')) return false;

		let targetUser = Users.get(target);
		let reason = '';
		if (targetUser && targetUser.locked && targetUser.locked.charAt(0) === '#') {
			reason = ' (' + targetUser.locked + ')';
		}

		let unlocked = Punishments.unlock(target);

		if (unlocked) {
			let names = Object.keys(unlocked);
			this.addModCommand(names.join(", ") + " " + ((names.length > 1) ? "were" : "was") +
				" unlocked by " + user.name + "." + reason);
			if (!reason) this.globalModlog("UNLOCK", target, " by " + user.name);
			if (targetUser) targetUser.popup("" + user.name + " has unlocked you.");
		} else {
			this.errorReply("User '" + target + "' is not locked.");
		}
	},
	unlockhelp: ["/unlock [username] - Unlocks the user. Requires: % @ & ~"],

	forceban: 'ban',
	b: 'ban',
	ban: function (target, room, user, connection, cmd) {
		if (!target) return this.parse('/help ban');

		target = this.splitTarget(target);
		let targetUser = this.targetUser;
		if (!targetUser) return this.errorReply("User '" + this.targetUsername + "' not found.");
		if (target.length > MAX_REASON_LENGTH) {
			return this.errorReply("The reason is too long. It cannot exceed " + MAX_REASON_LENGTH + " characters.");
		}
		if (!this.can('ban', targetUser)) return false;
		let name = targetUser.getLastName();
		let userid = targetUser.getLastId();

		if (Punishments.checkBanned(targetUser.latestIp) && !target && !targetUser.connected) {
			let problem = " but was already banned";
			return this.privateModCommand("(" + name + " would be banned by " + user.name + problem + ".)");
		}

		if (targetUser.confirmed) {
			if (cmd === 'forceban') {
				let from = targetUser.deconfirm();
				Monitor.log("[CrisisMonitor] " + name + " was banned by " + user.name + " and demoted from " + from.join(", ") + ".");
			} else {
				return this.sendReply("" + name + " is a confirmed user. If you are sure you would like to ban them use /forceban.");
			}
		} else if (cmd === 'forceban') {
			return this.errorReply("Use /ban; " + name + " is not a confirmed user.");
		}

		// Destroy personal rooms of the banned user.
		for (let i in targetUser.roomCount) {
			if (i === 'global') continue;
			let targetRoom = Rooms.get(i);
			if (targetRoom.isPersonal && targetRoom.auth[userid] && targetRoom.auth[userid] === '#') {
				targetRoom.destroy();
			}
		}

		targetUser.popup("|modal|" + user.name + " has banned you." + (target ? "\n\nReason: " + target : "") + (Config.appealurl ? "\n\nIf you feel that your ban was unjustified, you can appeal:\n" + Config.appealurl : "") + "\n\nYour ban will expire in a few days.");

		this.addModCommand("" + name + " was banned by " + user.name + "." + (target ? " (" + target + ")" : ""), " (" + targetUser.latestIp + ")");
		let alts = targetUser.getAlts();
		let acAccount = (targetUser.autoconfirmed !== userid && targetUser.autoconfirmed);
		if (alts.length) {
			let guests = alts.length;
			alts = alts.filter(alt => alt.substr(0, 6) !== 'Guest ');
			guests -= alts.length;
			this.privateModCommand("(" + name + "'s " + (acAccount ? " ac account: " + acAccount + ", " : "") + "banned alts: " + alts.join(", ") + (guests ? " [" + guests + " guests]" : "") + ")");
			for (let i = 0; i < alts.length; ++i) {
				this.add('|unlink|' + toId(alts[i]));
			}
		} else if (acAccount) {
			this.privateModCommand("(" + name + "'s ac account: " + acAccount + ")");
		}

		this.add('|unlink|hide|' + userid);
		if (userid !== toId(this.inputUsername)) this.add('|unlink|hide|' + toId(this.inputUsername));
		Punishments.ban(targetUser, false, userid);
		this.globalModlog("BAN", targetUser, " by " + user.name + (target ? ": " + target : ""));
		return true;
	},
	banhelp: ["/ban OR /b [username], [reason] - Kick user from all rooms and ban user's IP address with reason. Requires: @ & ~"],

	unban: function (target, room, user) {
		if (!target) return this.parse('/help unban');
		if (!this.can('ban')) return false;

		let name = Punishments.unban(target);

		if (name) {
			this.addModCommand("" + name + " was unbanned by " + user.name + ".");
			this.globalModlog("UNBAN", name, " by " + user.name);
		} else {
			this.errorReply("User '" + target + "' is not banned.");
		}
	},
	unbanhelp: ["/unban [username] - Unban a user. Requires: @ & ~"],

	unbanall: function (target, room, user) {
		if (!this.can('rangeban')) return false;
		if (!target) {
			user.lastCommand = '/unbanall';
			this.errorReply("THIS WILL UNBAN AND UNLOCK ALL USERS.");
			this.errorReply("To confirm, use: /unbanall confirm");
			return;
		}
		if (user.lastCommand !== '/unbanall' || target !== 'confirm') {
			return this.parse('/help unbanall');
		}
		// we have to do this the hard way since it's no longer a global
		let punishKeys = ['bannedIps', 'bannedUsers', 'lockedIps', 'lockedUsers', 'lockedRanges', 'rangeLockedUsers'];
		for (let i = 0; i < punishKeys.length; i++) {
			let dict = Punishments[punishKeys[i]];
			for (let entry in dict) delete dict[entry];
		}
		this.addModCommand("All bans and locks have been lifted by " + user.name + ".");
	},
	unbanallhelp: ["/unbanall - Unban all IP addresses. Requires: & ~"],

	deroomvoiceall: function (target, room, user) {
		if (!this.can('editroom', null, room)) return false;
		if (!room.auth) return this.errorReply("Room does not have roomauth.");
		if (!target) {
			user.lastCommand = '/deroomvoiceall';
			this.errorReply("THIS WILL DEROOMVOICE ALL ROOMVOICED USERS.");
			this.errorReply("To confirm, use: /deroomvoiceall confirm");
			return;
		}
		if (user.lastCommand !== '/deroomvoiceall' || target !== 'confirm') {
			return this.parse('/help deroomvoiceall');
		}
		let count = 0;
		for (let userid in room.auth) {
			if (room.auth[userid] === '+') {
				delete room.auth[userid];
				if (userid in room.users) room.users[userid].updateIdentity(room.id);
				count++;
			}
		}
		if (!count) {
			return this.sendReply("(This room has zero roomvoices)");
		}
		if (room.chatRoomData) {
			Rooms.global.writeChatRoomData();
		}
		this.addModCommand("All " + count + " roomvoices have been cleared by " + user.name + ".");
	},
	deroomvoiceallhelp: ["/deroomvoiceall - Devoice all roomvoiced users. Requires: # & ~"],

	banip: function (target, room, user) {
		target = target.trim();
		if (!target) {
			return this.parse('/help banip');
		}
		if (!this.can('rangeban')) return false;
		if (Punishments.bannedIps[target] === '#ipban') return this.sendReply("The IP " + (target.charAt(target.length - 1) === '*' ? "range " : "") + target + " has already been temporarily banned.");

		Punishments.bannedIps[target] = '#ipban';
		this.addModCommand("" + user.name + " temporarily banned the " + (target.charAt(target.length - 1) === '*' ? "IP range" : "IP") + ": " + target);
	},
	baniphelp: ["/banip [ip] - Kick users on this IP or IP range from all rooms and bans it. Accepts wildcards to ban ranges. Requires: & ~"],

	unbanip: function (target, room, user) {
		target = target.trim();
		if (!target) {
			return this.parse('/help unbanip');
		}
		if (!this.can('rangeban')) return false;
		if (!Punishments.bannedIps[target]) {
			return this.errorReply("" + target + " is not a banned IP or IP range.");
		}
		delete Punishments.bannedIps[target];
		this.addModCommand("" + user.name + " unbanned the " + (target.charAt(target.length - 1) === '*' ? "IP range" : "IP") + ": " + target);
	},
	unbaniphelp: ["/unbanip [ip] - Kick users on this IP or IP range from all rooms and bans it. Accepts wildcards to ban ranges. Requires: & ~"],

	rangelock: function (target, room, user) {
		if (!target) return this.errorReply("Please specify a range to lock.");
		if (!this.can('rangeban')) return false;

		let isIp = (target.slice(-1) === '*');
		let range = (isIp ? target : Users.shortenHost(target));
		if (Punishments.lockedRanges[range]) return this.errorReply("The range " + range + " has already been temporarily locked.");

		Punishments.lockRange(range, isIp);
		this.addModCommand("" + user.name + " temporarily locked the range: " + range);
	},

	unrangelock: 'rangeunlock',
	rangeunlock: function (target, room, user) {
		if (!target) return this.errorReply("Please specify a range to unlock.");
		if (!this.can('rangeban')) return false;

		let range = (target.slice(-1) === '*' ? target : Users.shortenHost(target));
		if (!Punishments.lockedRanges[range]) return this.errorReply("The range " + range + " is not locked.");

		Punishments.unlockRange(range);
		this.addModCommand("" + user.name + " unlocked the range " + range + ".");
	},

	/*********************************************************
	 * Moderating: Other
	 *********************************************************/

	mn: 'modnote',
	modnote: function (target, room, user, connection) {
		if (!target) return this.parse('/help modnote');
		if (!this.canTalk()) return this.errorReply("You cannot do this while unable to talk.");

		if (target.length > MAX_REASON_LENGTH) {
			return this.errorReply("The note is too long. It cannot exceed " + MAX_REASON_LENGTH + " characters.");
		}
		if (!this.can('receiveauthmessages', null, room)) return false;
		return this.privateModCommand("(" + user.name + " notes: " + target + ")");
	},
	modnotehelp: ["/modnote [note] - Adds a moderator note that can be read through modlog. Requires: % @ # & ~"],

	globalpromote: 'promote',
	promote: function (target, room, user, connection, cmd) {
		if (!target) return this.parse('/help promote');

		target = this.splitTarget(target, true);
		let targetUser = this.targetUser;
		let userid = toId(this.targetUsername);
		let name = targetUser ? targetUser.name : this.targetUsername;

		if (!userid) return this.parse('/help promote');

		let currentGroup = ((targetUser && targetUser.group) || Users.usergroups[userid] || ' ')[0];
		let nextGroup = target;
		if (target === 'deauth') nextGroup = Config.groupsranking[0];
		if (!nextGroup) {
			return this.errorReply("Please specify a group such as /globalvoice or /globaldeauth");
		}
		if (!Config.groups[nextGroup]) {
			return this.errorReply("Group '" + nextGroup + "' does not exist.");
		}
		if (!cmd.startsWith('global')) {
			let groupid = Config.groups[nextGroup].id;
			if (!groupid && nextGroup === Config.groupsranking[0]) groupid = 'deauth';
			if (Config.groups[nextGroup].globalonly) return this.errorReply('Did you mean /global' + groupid + '"?');
			return this.errorReply('Did you mean "/room' + groupid + '" or "/global' + groupid + '"?');
		}
		if (Config.groups[nextGroup].roomonly || Config.groups[nextGroup].battleonly) {
			return this.errorReply("Group '" + nextGroup + "' does not exist as a global rank.");
		}

		let groupName = Config.groups[nextGroup].name || "regular user";
		if (currentGroup === nextGroup) {
			return this.errorReply("User '" + name + "' is already a " + groupName);
		}
		if (!user.canPromote(currentGroup, nextGroup)) {
			return this.errorReply("/" + cmd + " - Access denied.");
		}

		if (!Users.isUsernameKnown(userid)) {
			return this.errorReply("/globalpromote - WARNING: '" + name + "' is offline and unrecognized. The username might be misspelled (either by you or the person or told you) or unregistered. Use /forcepromote if you're sure you want to risk it.");
		}
		if (targetUser && !targetUser.registered) {
			return this.errorReply("User '" + name + "' is unregistered, and so can't be promoted.");
		}
		Users.setOfflineGroup(name, nextGroup);
		if (Config.groups[nextGroup].rank < Config.groups[currentGroup].rank) {
			this.privateModCommand("(" + name + " was demoted to " + groupName + " by " + user.name + ".)");
			if (targetUser) targetUser.popup("You were demoted to " + groupName + " by " + user.name + ".");
		} else {
			this.addModCommand("" + name + " was promoted to " + groupName + " by " + user.name + ".");
			if (targetUser) targetUser.popup("You were promoted to " + groupName + " by " + user.name + ".");
		}

		if (targetUser) targetUser.updateIdentity();
	},
	promotehelp: ["/promote [username], [group] - Promotes the user to the specified group. Requires: & ~"],

	confirmuser: function (target) {
		if (!target) return this.parse('/help confirmuser');
		if (!this.can('promote')) return;

		target = this.splitTarget(target, true);
		let targetUser = this.targetUser;
		let userid = toId(this.targetUsername);
		let name = targetUser ? targetUser.name : this.targetUsername;

		if (!userid) return this.parse('/help confirmuser');
		if (!targetUser) return this.errorReply("User '" + name + "' is not online.");

		if (targetUser.confirmed) return this.errorReply("User '" + name + "' is already confirmed.");

		targetUser.setGroup(' ', true);
		this.sendReply("User '" + name + "' is now confirmed.");
	},
	confirmuserhelp: ["/confirmuser [username] - Confirms the user (makes them immune to locks). Requires: & ~"],

	globaldemote: 'demote',
	demote: function (target) {
		if (!target) return this.parse('/help demote');
		this.run('promote');
	},
	demotehelp: ["/demote [username], [group] - Demotes the user to the specified group. Requires: & ~"],

	forcepromote: function (target, room, user) {
		// warning: never document this command in /help
		if (!this.can('forcepromote')) return false;
		target = this.splitTarget(target, true);
		let name = this.targetUsername;
		let nextGroup = target;
		if (!Config.groups[nextGroup]) return this.errorReply("Group '" + nextGroup + "' does not exist.");

		if (Users.isUsernameKnown(name)) {
			return this.errorReply("/forcepromote - Don't forcepromote unless you have to.");
		}
		Users.setOfflineGroup(name, nextGroup);

		this.addModCommand("" + name + " was promoted to " + (Config.groups[nextGroup].name || "regular user") + " by " + user.name + ".");
	},

	devoice: 'deauth',
	deauth: function (target, room, user) {
		return this.parse('/demote ' + target + ', deauth');
	},

	deglobalvoice: 'globaldeauth',
	deglobalauth: 'globaldeauth',
	globaldevoice: 'globaldeauth',
	globaldeauth: function (target, room, user) {
		return this.parse('/globaldemote ' + target + ', deauth');
	},

	deroomvoice: 'roomdeauth',
	roomdevoice: 'roomdeauth',
	deroomauth: 'roomdeauth',
	roomdeauth: function (target, room, user) {
		return this.parse('/roomdemote ' + target + ', deauth');
	},

	modchat: function (target, room, user) {
		if (!target) return this.sendReply("Moderated chat is currently set to: " + room.modchat);
		if (!this.canTalk()) return this.errorReply("You cannot do this while unable to talk.");
		if (!this.can('modchat', null, room)) return false;

		if (room.modchat && room.modchat.length <= 1 && Config.groupsranking.indexOf(room.modchat) > 1 && !user.can('modchatall', null, room)) {
			return this.errorReply("/modchat - Access denied for removing a setting higher than " + Config.groupsranking[1] + ".");
		}
		if (room.requestModchat) {
			let error = room.requestModchat(user);
			if (error) return this.errorReply(error);
		}

		target = target.toLowerCase().trim();
		let currentModchat = room.modchat;
		switch (target) {
		case 'off':
		case 'false':
		case 'no':
			room.modchat = false;
			break;
		case 'ac':
		case 'autoconfirmed':
			room.modchat = 'autoconfirmed';
			break;
		case '*':
		case 'player':
			target = '\u2605';
			/* falls through */
		default: {
			if (!Config.groups[target]) {
				this.errorReply("The rank '" + target + '" was unrecognized as a modchat level.');
				return this.parse('/help modchat');
			}
			if (Config.groupsranking.indexOf(target) > 1 && !user.can('modchatall', null, room)) {
				return this.errorReply("/modchat - Access denied for setting higher than " + Config.groupsranking[1] + ".");
			}
			let roomGroup = (room.auth && room.isPrivate === true ? ' ' : user.group);
			if (room.auth && user.userid in room.auth) roomGroup = room.auth[user.userid];
			if (Config.groupsranking.indexOf(target) > Math.max(1, Config.groupsranking.indexOf(roomGroup)) && !user.can('makeroom')) {
				return this.errorReply("/modchat - Access denied for setting higher than " + Config.groupsranking[1] + ".");
			}
			room.modchat = target;
			break;
		}}
		if (currentModchat === room.modchat) {
			return this.errorReply("Modchat is already set to " + currentModchat + ".");
		}
		if (!room.modchat) {
			this.add("|raw|<div class=\"broadcast-blue\"><b>Moderated chat was disabled!</b><br />Anyone may talk now.</div>");
		} else {
			let modchat = Tools.escapeHTML(room.modchat);
			this.add("|raw|<div class=\"broadcast-red\"><b>Moderated chat was set to " + modchat + "!</b><br />Only users of rank " + modchat + " and higher can talk.</div>");
		}
		if (room.battle && !room.modchat && !user.can('modchat')) room.requestModchat(null);
		this.privateModCommand("(" + user.name + " set modchat to " + room.modchat + ")");

		if (room.chatRoomData) {
			room.chatRoomData.modchat = room.modchat;
			Rooms.global.writeChatRoomData();
		}
	},
	modchathelp: ["/modchat [off/autoconfirmed/+/%/@/#/&/~] - Set the level of moderated chat. Requires: @ for off/autoconfirmed/+ options, # & ~ for all the options"],

	declare: function (target, room, user) {
		if (!target) return this.parse('/help declare');
		if (!this.can('declare', null, room)) return false;
		if (!this.canTalk()) return;

		this.add('|raw|<div class="broadcast-blue"><b>' + Tools.escapeHTML(target) + '</b></div>');
		this.logModCommand(user.name + " declared " + target);
	},
	declarehelp: ["/declare [message] - Anonymously announces a message. Requires: # & ~"],

	htmldeclare: function (target, room, user) {
		if (!target) return this.parse('/help htmldeclare');
		if (!this.can('gdeclare', null, room)) return false;
		if (!this.canTalk()) return;
		target = this.canHTML(target);
		if (!target) return;

		this.add('|raw|<div class="broadcast-blue"><b>' + target + '</b></div>');
		this.logModCommand(user.name + " declared " + target);
	},
	htmldeclarehelp: ["/htmldeclare [message] - Anonymously announces a message using safe HTML. Requires: ~"],

	gdeclare: 'globaldeclare',
	globaldeclare: function (target, room, user) {
		if (!target) return this.parse('/help globaldeclare');
		if (!this.can('gdeclare')) return false;
		target = this.canHTML(target);
		if (!target) return;

		for (let id in Rooms.rooms) {
			if (id !== 'global') Rooms.rooms[id].addRaw('<div class="broadcast-blue"><b>' + target + '</b></div>');
		}
		this.logModCommand(user.name + " globally declared " + target);
	},
	globaldeclarehelp: ["/globaldeclare [message] - Anonymously announces a message to every room on the server. Requires: ~"],

	cdeclare: 'chatdeclare',
	chatdeclare: function (target, room, user) {
		if (!target) return this.parse('/help chatdeclare');
		if (!this.can('gdeclare')) return false;
		target = this.canHTML(target);
		if (!target) return;

		for (let id in Rooms.rooms) {
			if (id !== 'global') if (Rooms.rooms[id].type !== 'battle') Rooms.rooms[id].addRaw('<div class="broadcast-blue"><b>' + target + '</b></div>');
		}
		this.logModCommand(user.name + " globally declared (chat level) " + target);
	},
	chatdeclarehelp: ["/cdeclare [message] - Anonymously announces a message to all chatrooms on the server. Requires: ~"],

	wall: 'announce',
	announce: function (target, room, user) {
		if (!target) return this.parse('/help announce');

		if (!this.can('announce', null, room)) return false;

		target = this.canTalk(target);
		if (!target) return;

		return '/announce ' + target;
	},
	announcehelp: ["/announce OR /wall [message] - Makes an announcement. Requires: % @ # & ~"],

	fr: 'forcerename',
	forcerename: function (target, room, user) {
		if (!target) return this.parse('/help forcerename');

		let reason = this.splitTarget(target, true);
		let targetUser = this.targetUser;
		if (!targetUser) {
			this.splitTarget(target);
			if (this.targetUser) {
				return this.errorReply("User has already changed their name to '" + this.targetUser.name + "'.");
			}
			return this.errorReply("User '" + target + "' not found.");
		}
		if (!this.can('forcerename', targetUser)) return false;

		let entry = targetUser.name + " was forced to choose a new name by " + user.name + (reason ? ": " + reason : "");
		this.privateModCommand("(" + entry + ")");
		Rooms.global.cancelSearch(targetUser);
		targetUser.resetName();
		targetUser.send("|nametaken||" + user.name + " considers your name inappropriate" + (reason ? ": " + reason : "."));
		return true;
	},
	forcerenamehelp: ["/forcerename OR /fr [username], [reason] - Forcibly change a user's name and shows them the [reason]. Requires: % @ & ~"],

	nl: 'namelock',
	namelock: function (target, room, user) {
		if (!target) return this.parse('/help namelock');

		let reason = this.splitTarget(target, true);
		let targetUser = this.targetUser;

		if (!targetUser) {
			return this.errorReply("User '" + this.targetUsername + "' not found.");
		}
		if (!this.can('forcerename', targetUser)) return false;

		this.addModCommand("" + targetUser.name + " was namelocked by " + user.name + "." + (reason ? " (" + reason + ")" : ""));
		this.globalModlog("NAMELOCK", targetUser, " by " + user.name + (reason ? ": " + reason : ""));
		Rooms.global.cancelSearch(targetUser);
		Punishments.lockName(targetUser);
		targetUser.popup("|modal|" + user.name + " has locked your name and you can't change names anymore" + (reason ? ": " + reason : "."));
		return true;
	},
	namelockhelp: ["/namelock OR /nl [username], [reason] - Name locks a user and shows them the [reason]. Requires: % @ & ~"],

	unl: 'unnamelock',
	unnamelock: function (target, room, user) {
		if (!target) return this.parse('/help unnamelock');
		if (!this.can('forcerename')) return false;

		let targetUser = Users.get(target);
		let reason = '';
		if (targetUser && targetUser.namelocked) {
			reason = ' (' + targetUser.namelocked + ')';
		}

		let unlocked = Punishments.unnamelock(target);

		if (unlocked) {
			this.addModCommand(unlocked + " was unnamelocked by " + user.name + "." + reason);
			if (!reason) this.globalModlog("UNNAMELOCK", target, " by " + user.name);
			if (targetUser) targetUser.popup("" + user.name + " has unnamelocked you.");
		} else {
			this.errorReply("User '" + target + "' is not namelocked.");
		}
	},
	unnamelockhelp: ["/unnamelock [username] - Unnamelocks the user. Requires: % @ & ~"],

	hidetext: function (target, room, user) {
		if (!target) return this.parse('/help hidetext');

		this.splitTarget(target);
		let targetUser = this.targetUser;
		let name = this.targetUsername;
		if (!targetUser) return this.errorReply("User '" + name + "' not found.");
		let userid = targetUser.getLastId();
		let hidetype = '';
		if (!user.can('lock', targetUser) && !user.can('ban', targetUser, room)) {
			this.errorReply("/hidetext - Access denied.");
			return false;
		}

		if (targetUser.locked || Punishments.checkBanned(targetUser.latestIp)) {
			hidetype = 'hide|';
		} else if ((room.bannedUsers[toId(name)] && room.bannedIps[targetUser.latestIp]) || user.can('rangeban')) {
			hidetype = 'roomhide|';
		} else {
			return this.errorReply("User '" + name + "' is not banned from this room or locked.");
		}

		this.addModCommand("" + targetUser.name + "'s messages were cleared from room " + room.id + " by " + user.name + ".");
		this.add('|unlink|' + hidetype + userid);
		if (userid !== toId(this.inputUsername)) this.add('|unlink|' + hidetype + toId(this.inputUsername));
	},
	hidetexthelp: ["/hidetext [username] - Removes a locked or banned user's messages from chat (includes users banned from the room). Requires: % (global only), @ # & ~"],

	banwords: 'banword',
	banword: {
		add: function (target, room, user) {
			if (!target) return this.parse('/help banword');
			if (!user.can('declare', null, room)) return;

			if (!room.banwords) room.banwords = [];

			// Most of the regex code is copied from the client. TODO: unify them?
			let words = target.match(/[^,]+(,\d*}[^,]*)?/g).map(word => word.replace(/\n/g, '').trim());

			for (let i = 0; i < words.length; i++) {
				if (/[\\^$*+?()|{}[\]]/.test(words[i])) {
					if (!user.can('makechatroom')) return this.errorReply("Regex banwords are only allowed for leaders or above.");

					try {
						let test = new RegExp(words[i]); // eslint-disable-line no-unused-vars
					} catch (e) {
						return this.errorReply(e.message.substr(0, 28) === 'Invalid regular expression: ' ? e.message : 'Invalid regular expression: /' + words[i] + '/: ' + e.message);
					}
				}
				if (room.banwords.indexOf(words[i]) > -1) {
					return this.errorReply(words[i] + ' is already a banned phrase.');
				}
			}

			room.banwords = room.banwords.concat(words);
			room.banwordRegex = null;
			if (words.length > 1) {
				this.privateModCommand("(The banwords '" + words.join(', ') + "' were added by " + user.name + ".)");
				this.sendReply("Banned phrases succesfully added. The list is currently: " + room.banwords.join(', '));
			} else {
				this.privateModCommand("(The banword '" + words[0] + "' was added by " + user.name + ".)");
				this.sendReply("Banned phrase succesfully added. The list is currently: " + room.banwords.join(', '));
			}

			if (room.chatRoomData) {
				room.chatRoomData.banwords = room.banwords;
				Rooms.global.writeChatRoomData();
			}
		},

		delete: function (target, room, user) {
			if (!target) return this.parse('/help banword');
			if (!user.can('declare', null, room)) return;

			if (!room.banwords) return this.errorReply("This room has no banned phrases.");

			let words = target.match(/[^,]+(,\d*}[^,]*)?/g).map(word => word.replace(/\n/g, '').trim());

			for (let i = 0; i < words.length; i++) {
				let index = room.banwords.indexOf(words[i]);

				if (index < 0) return this.errorReply(words[i] + " is not a banned phrase in this room.");

				room.banwords.splice(index, 1);
			}

			room.banwordRegex = null;
			if (words.length > 1) {
				this.privateModCommand("(The banwords '" + words.join(', ') + "' were removed by " + user.name + ".)");
				this.sendReply("Banned phrases succesfully deleted. The list is currently: " + room.banwords.join(', '));
			} else {
				this.privateModCommand("(The banword '" + words[0] + "' was removed by " + user.name + ".)");
				this.sendReply("Banned phrase succesfully deleted. The list is currently: " + room.banwords.join(', '));
			}

			if (room.chatRoomData) {
				room.chatRoomData.banwords = room.banwords;
				Rooms.global.writeChatRoomData();
			}
		},

		list: function (target, room, user) {
			if (!user.can('ban', null, room)) return;

			if (!room.banwords) return this.sendReply("This room has no banned phrases.");

			return this.sendReply("Banned phrases in room " + room.id + ": " + room.banwords.join(', '));
		},

		"": function (target, room, user) {
			return this.parse("/help banword");
		},
	},
	banwordhelp: ["/banword add [words] - Adds the comma-separated list of phrases (& or ~ can also input regex) to the banword list of the current room. Requires: # & ~",
					"/banword delete [words] - Removes the comma-separated list of phrases from the banword list. Requires: # & ~",
					"/banword list - Shows the list of banned words in the current room. Requires: @ # & ~"],

	modlog: function (target, room, user, connection) {
		let lines = 0;
		// Specific case for modlog command. Room can be indicated with a comma, lines go after the comma.
		// Otherwise, the text is defaulted to text search in current room's modlog.
		let roomId = (room.id === 'staff' ? 'global' : room.id);
		let hideIps = !user.can('lock');
		let path = require('path');
		let isWin = process.platform === 'win32';
		let logPath = 'logs/modlog/';

		if (target.includes(',')) {
			let targets = target.split(',');
			target = targets[1].trim();
			roomId = toId(targets[0]) || room.id;
		}

		// Let's check the number of lines to retrieve or if it's a word instead
		if (!target.match('[^0-9]')) {
			lines = parseInt(target || 20);
			if (lines > 100) lines = 100;
		}
		let wordSearch = (!lines || lines < 0);

		// Control if we really, really want to check all modlogs for a word.
		let roomNames = '';
		let filename = '';
		let command = '';
		if (roomId === 'all' && wordSearch) {
			if (!this.can('modlog')) return;
			roomNames = "all rooms";
			// Get a list of all the rooms
			let fileList = fs.readdirSync('logs/modlog');
			for (let i = 0; i < fileList.length; ++i) {
				filename += path.normalize(__dirname + '/' + logPath + fileList[i]) + ' ';
			}
		} else if (roomId.startsWith('battle-') || roomId.startsWith('groupchat-')) {
			return this.errorReply("Battles and groupchats do not have modlogs.");
		} else {
			if (!this.can('modlog', null, Rooms.get(roomId))) return;
			roomNames = "the room " + roomId;
			filename = path.normalize(__dirname + '/' + logPath + 'modlog_' + roomId + '.txt');
		}

		// Seek for all input rooms for the lines or text
		if (isWin) {
			command = path.normalize(__dirname + '/lib/winmodlog') + ' tail ' + lines + ' ' + filename;
		} else {
			command = 'tail -' + lines + ' ' + filename + ' | tac';
		}
		let grepLimit = 100;
		let strictMatch = false;
		if (wordSearch) { // searching for a word instead
			let searchString = target;
			strictMatch = true; // search for a 1:1 match?

			if (searchString.match(/^["'].+["']$/)) {
				searchString = searchString.substring(1, searchString.length - 1);
			} else if (searchString.includes('_')) {
				// do an exact search, the approximate search fails for underscores
			} else if (isWin) {  // ID search with RegEx isn't implemented for windows yet (feel free to add it to winmodlog.cmd)
				target = '"' + target + '"';  // add quotes to target so the caller knows they are getting a strict match
			} else {
				// search for ID: allow any number of non-word characters (\W*) in between the letters we have to match.
				// i.e. if searching for "myUsername", also match on "My User-Name".
				// note that this doesn't really add a lot of unwanted results, since we use \b..\b
				target = toId(target);
				searchString = '\\b' + target.split('').join('\\W*') + '\\b';
				strictMatch = false;
			}

			if (isWin) {
				if (strictMatch) {
					command = path.normalize(__dirname + '/lib/winmodlog') + ' ws ' + grepLimit + ' "' + searchString.replace(/%/g, "%%").replace(/([\^"&<>\|])/g, "^$1") + '" ' + filename;
				} else {
					// doesn't happen. ID search with RegEx isn't implemented for windows yet (feel free to add it to winmodlog.cmd and call it from here)
				}
			} else {
				if (strictMatch) {
					command = "awk '{print NR,$0}' " + filename + " | sort -nr | cut -d' ' -f2- | grep -m" + grepLimit + " -i '" + searchString.replace(/\\/g, '\\\\\\\\').replace(/["'`]/g, '\'\\$&\'').replace(/[\{\}\[\]\(\)\$\^\.\?\+\-\*]/g, '[$&]') + "'";
				} else {
					command = "awk '{print NR,$0}' " + filename + " | sort -nr | cut -d' ' -f2- | grep -m" + grepLimit + " -Ei '" + searchString + "'";
				}
			}
		}

		// Execute the file search to see modlog
		require('child_process').exec(command, (error, stdout, stderr) => {
			if (error && stderr) {
				connection.popup("/modlog empty on " + roomNames + " or erred");
				console.log("/modlog error: " + error);
				return false;
			}
			if (stdout && hideIps) {
				stdout = stdout.replace(/\([0-9]+\.[0-9]+\.[0-9]+\.[0-9]+\)/g, '');
			}
			stdout = stdout.split('\n').map(line => {
				let bracketIndex = line.indexOf(']');
				let parenIndex = line.indexOf(')');
				if (bracketIndex < 0) return Tools.escapeHTML(line);
				const time = line.slice(1, bracketIndex);
				let timestamp = Tools.toTimeStamp(new Date(time), {hour12: true});
				parenIndex = line.indexOf(')');
				let roomid = line.slice(bracketIndex + 3, parenIndex);
				if (!hideIps && Config.modloglink) {
					let url = Config.modloglink(time, roomid);
					if (url) timestamp = '<a href="' + url + '">' + timestamp + '</a>';
				}
				return '<small>[' + timestamp + '] (' + roomid + ')</small>' + Tools.escapeHTML(line.slice(parenIndex + 1));
			}).join('<br />');
			if (lines) {
				if (!stdout) {
					connection.popup("The modlog is empty. (Weird.)");
				} else {
					connection.popup("|wide||html|<p>The last " + lines + " lines of the Moderator Log of " + roomNames + ":</p>" + stdout);
				}
			} else {
				if (!stdout) {
					connection.popup("No moderator actions containing " + target + " were found on " + roomNames + "." +
					                 (strictMatch ? "" : " Add quotes to the search parameter to search for a phrase, rather than a user."));
				} else {
					connection.popup("|wide||html|<p>The last " + grepLimit + " logged actions containing " + target + " on " + roomNames + "." +
					                 (strictMatch ? "" : " Add quotes to the search parameter to search for a phrase, rather than a user.") + "</p>" + stdout);
				}
			}
		});
	},
	modloghelp: ["/modlog [roomid|all], [n] - Roomid defaults to current room.",
		"If n is a number or omitted, display the last n lines of the moderator log. Defaults to 15.",
		"If n is not a number, search the moderator log for 'n' on room's log [roomid]. If you set [all] as [roomid], searches for 'n' on all rooms's logs. Requires: % @ # & ~"],

	/*********************************************************
	 * Server management commands
	 *********************************************************/

	hotpatch: function (target, room, user) {
		if (!target) return this.parse('/help hotpatch');
		if (!this.can('hotpatch')) return false;

		let staff = Rooms('staff');
		if (staff) staff.add("(" + user.name + " used /hotpatch " + target + ")").update();

		if (target === 'chat' || target === 'commands') {
			if (Monitor.hotpatchLock) return this.errorReply("Hotpatch has been disabled. (" + Monitor.hotpatchLock + ")");
			try {
				const ProcessManagers = require('./process-manager').cache;
				for (let PM of ProcessManagers.keys()) {
					if (PM.isChatBased) {
						PM.unspawn();
						ProcessManagers.delete(PM);
					}
				}

				CommandParser.uncacheTree('./command-parser.js');
				delete require.cache[require.resolve('./commands.js')];
				delete require.cache[require.resolve('./chat-plugins/info.js')];
				global.CommandParser = require('./command-parser.js');

				let runningTournaments = Tournaments.tournaments;
				CommandParser.uncacheTree('./tournaments');
				global.Tournaments = require('./tournaments');
				Tournaments.tournaments = runningTournaments;

				return this.sendReply("Chat commands have been hot-patched.");
			} catch (e) {
				return this.errorReply("Something failed while trying to hotpatch chat: \n" + e.stack);
			}
		} else if (target === 'tournaments') {
			if (Monitor.hotpatchLock) return this.errorReply("Hotpatch has been disabled. (" + Monitor.hotpatchLock + ")");
			try {
				let runningTournaments = Tournaments.tournaments;
				CommandParser.uncacheTree('./tournaments');
				global.Tournaments = require('./tournaments');
				Tournaments.tournaments = runningTournaments;
				return this.sendReply("Tournaments have been hot-patched.");
			} catch (e) {
				return this.errorReply("Something failed while trying to hotpatch tournaments: \n" + e.stack);
			}
		} else if (target === 'battles') {
			if (Monitor.hotpatchLock) return this.errorReply("Hotpatch has been disabled. (" + Monitor.hotpatchLock + ")");
			Simulator.SimulatorProcess.respawn();
			return this.sendReply("Battles have been hotpatched. Any battles started after now will use the new code; however, in-progress battles will continue to use the old code.");
		} else if (target === 'formats') {
			if (Monitor.hotpatchLock) return this.errorReply("Hotpatch has been disabled. (" + Monitor.hotpatchLock + ")");
			try {
				let toolsLoaded = !!Tools.isLoaded;
				// uncache the tools.js dependency tree
				CommandParser.uncacheTree('./tools.js');
				// reload tools.js
				global.Tools = require('./tools.js')[toolsLoaded ? 'includeData' : 'includeFormats'](); // note: this will lock up the server for a few seconds
				// rebuild the formats list
				Rooms.global.formatListText = Rooms.global.getFormatListText();
				// respawn validator processes
				TeamValidator.PM.respawn();
				// respawn simulator processes
				Simulator.SimulatorProcess.respawn();
				// broadcast the new formats list to clients
				Rooms.global.send(Rooms.global.formatListText);

				return this.sendReply("Formats have been hotpatched.");
			} catch (e) {
				return this.errorReply("Something failed while trying to hotpatch formats: \n" + e.stack);
			}
		} else if (target === 'loginserver') {
			fs.unwatchFile('./config/custom.css');
			CommandParser.uncacheTree('./loginserver.js');
			global.LoginServer = require('./loginserver.js');
			return this.sendReply("The login server has been hotpatched. New login server requests will use the new code.");
		} else if (target === 'learnsets' || target === 'validator') {
			TeamValidator.PM.respawn();
			return this.sendReply("The team validator has been hotpatched. Any battles started after now will have teams be validated according to the new code.");
		} else if (target === 'punishments') {
			delete require.cache[require.resolve('./punishments.js')];
			global.Punishments = require('./punishments.js');
			return this.sendReply("Punishments have been hotpatched.");
		} else if (target.startsWith('disable')) {
			if (Monitor.hotpatchLock) return this.errorReply("Hotpatch is already disabled.");
			let reason = target.split(', ')[1];
			if (!reason) return this.errorReply("Usage: /hotpatch disable, [reason]");
			Monitor.hotpatchLock = reason;
			return this.sendReply("You have disabled hotpatch until the next server restart.");
		}
		this.errorReply("Your hot-patch command was unrecognized.");
	},
	hotpatchhelp: ["Hot-patching the game engine allows you to update parts of Showdown without interrupting currently-running battles. Requires: ~",
		"Hot-patching has greater memory requirements than restarting.",
		"/hotpatch chat - reload commands.js and the chat-plugins",
		"/hotpatch battles - spawn new simulator processes",
		"/hotpatch validator - spawn new team validator processes",
		"/hotpatch formats - reload the tools.js tree, rebuild and rebroad the formats list, and spawn new simulator and team validator processes",
		"/hotpatch disable, [reason] - disables the use of hotpatch until the next server restart"],

	savelearnsets: function (target, room, user) {
		if (!this.can('hotpatch')) return false;
		fs.writeFile('data/learnsets.js', 'exports.BattleLearnsets = ' + JSON.stringify(Tools.data.Learnsets) + ";\n");
		this.sendReply("learnsets.js saved.");
	},

	disableladder: function (target, room, user) {
		if (!this.can('disableladder')) return false;
		if (LoginServer.disabled) {
			return this.errorReply("/disableladder - Ladder is already disabled.");
		}
		LoginServer.disabled = true;
		this.logModCommand("The ladder was disabled by " + user.name + ".");
		this.add("|raw|<div class=\"broadcast-red\"><b>Due to high server load, the ladder has been temporarily disabled</b><br />Rated games will no longer update the ladder. It will be back momentarily.</div>");
	},

	enableladder: function (target, room, user) {
		if (!this.can('disableladder')) return false;
		if (!LoginServer.disabled) {
			return this.errorReply("/enable - Ladder is already enabled.");
		}
		LoginServer.disabled = false;
		this.logModCommand("The ladder was enabled by " + user.name + ".");
		this.add("|raw|<div class=\"broadcast-green\"><b>The ladder is now back.</b><br />Rated games will update the ladder now.</div>");
	},

	lockdown: function (target, room, user) {
		if (!this.can('lockdown')) return false;

		Rooms.global.lockdown = true;
		for (let id in Rooms.rooms) {
			if (id === 'global') continue;
			let curRoom = Rooms.rooms[id];
			curRoom.addRaw("<div class=\"broadcast-red\"><b>The server is restarting soon.</b><br />Please finish your battles quickly. No new battles can be started until the server resets in a few minutes.</div>");
			if (curRoom.requestKickInactive && !curRoom.battle.ended) {
				curRoom.requestKickInactive(user, true);
				if (curRoom.modchat !== '+') {
					curRoom.modchat = '+';
					curRoom.addRaw("<div class=\"broadcast-red\"><b>Moderated chat was set to +!</b><br />Only users of rank + and higher can talk.</div>");
				}
			}
		}

		this.logEntry(user.name + " used /lockdown");
	},
	lockdownhelp: ["/lockdown - locks down the server, which prevents new battles from starting so that the server can eventually be restarted. Requires: ~"],

	prelockdown: function (target, room, user) {
		if (!this.can('lockdown')) return false;
		Rooms.global.lockdown = 'pre';
		this.sendReply("Tournaments have been disabled in preparation for the server restart.");
		this.logEntry(user.name + " used /prelockdown");
	},

	slowlockdown: function (target, room, user) {
		if (!this.can('lockdown')) return false;

		Rooms.global.lockdown = true;
		for (let id in Rooms.rooms) {
			if (id === 'global') continue;
			let curRoom = Rooms.rooms[id];
			if (curRoom.battle) continue;
			curRoom.addRaw("<div class=\"broadcast-red\"><b>The server is restarting soon.</b><br />Please finish your battles quickly. No new battles can be started until the server resets in a few minutes.</div>");
		}

		this.logEntry(user.name + " used /slowlockdown");
	},

	endlockdown: function (target, room, user) {
		if (!this.can('lockdown')) return false;

		if (!Rooms.global.lockdown) {
			return this.errorReply("We're not under lockdown right now.");
		}
		if (Rooms.global.lockdown === true) {
			for (let id in Rooms.rooms) {
				if (id !== 'global') Rooms.rooms[id].addRaw("<div class=\"broadcast-green\"><b>The server restart was canceled.</b></div>");
			}
		} else {
			this.sendReply("Preparation for the server shutdown was canceled.");
		}
		Rooms.global.lockdown = false;

		this.logEntry(user.name + " used /endlockdown");
	},

	emergency: function (target, room, user) {
		if (!this.can('lockdown')) return false;

		if (Config.emergency) {
			return this.errorReply("We're already in emergency mode.");
		}
		Config.emergency = true;
		for (let id in Rooms.rooms) {
			if (id !== 'global') Rooms.rooms[id].addRaw("<div class=\"broadcast-red\">The server has entered emergency mode. Some features might be disabled or limited.</div>");
		}

		this.logEntry(user.name + " used /emergency");
	},

	endemergency: function (target, room, user) {
		if (!this.can('lockdown')) return false;

		if (!Config.emergency) {
			return this.errorReply("We're not in emergency mode.");
		}
		Config.emergency = false;
		for (let id in Rooms.rooms) {
			if (id !== 'global') Rooms.rooms[id].addRaw("<div class=\"broadcast-green\"><b>The server is no longer in emergency mode.</b></div>");
		}

		this.logEntry(user.name + " used /endemergency");
	},

	kill: function (target, room, user) {
		if (!this.can('lockdown')) return false;

		if (Rooms.global.lockdown !== true) {
			return this.errorReply("For safety reasons, /kill can only be used during lockdown.");
		}

		if (CommandParser.updateServerLock) {
			return this.errorReply("Wait for /updateserver to finish before using /kill.");
		}

		for (let i in Sockets.workers) {
			Sockets.workers[i].kill();
		}

		if (!room.destroyLog) {
			process.exit();
			return;
		}
		room.destroyLog(() => {
			room.logEntry(user.name + " used /kill");
		}, () => {
			process.exit();
		});

		// Just in the case the above never terminates, kill the process
		// after 10 seconds.
		setTimeout(() => {
			process.exit();
		}, 10000);
	},
	killhelp: ["/kill - kills the server. Can't be done unless the server is in lockdown state. Requires: ~"],

	loadbanlist: function (target, room, user, connection) {
		if (!this.can('hotpatch')) return false;

		connection.sendTo(room, "Loading ipbans.txt...");
		Punishments.loadBanlist().then(
			() => connection.sendTo(room, "ipbans.txt has been reloaded."),
			error => connection.sendTo(room, "Something went wrong while loading ipbans.txt: " + error)
		);
	},
	loadbanlisthelp: ["/loadbanlist - Loads the bans located at ipbans.txt. The command is executed automatically at startup. Requires: ~"],

	refreshpage: function (target, room, user) {
		if (!this.can('hotpatch')) return false;
		Rooms.global.send('|refresh|');
		this.logEntry(user.name + " used /refreshpage");
	},

	updateserver: function (target, room, user, connection) {
		if (!user.hasConsoleAccess(connection)) {
			return this.errorReply("/updateserver - Access denied.");
		}

		if (CommandParser.updateServerLock) {
			return this.errorReply("/updateserver - Another update is already in progress.");
		}

		CommandParser.updateServerLock = true;

		let logQueue = [];
		logQueue.push(user.name + " used /updateserver");

		connection.sendTo(room, "updating...");

		let exec = require('child_process').exec;
		exec('git diff-index --quiet HEAD --', error => {
			let cmd = 'git pull --rebase';
			if (error) {
				if (error.code === 1) {
					// The working directory or index have local changes.
					cmd = 'git stash && ' + cmd + ' && git stash pop';
				} else {
					// The most likely case here is that the user does not have
					// `git` on the PATH (which would be error.code === 127).
					connection.sendTo(room, "" + error);
					logQueue.push("" + error);
					for (let line of logQueue) {
						room.logEntry(line);
					}
					CommandParser.updateServerLock = false;
					return;
				}
			}
			let entry = "Running `" + cmd + "`";
			connection.sendTo(room, entry);
			logQueue.push(entry);
			exec(cmd, (error, stdout, stderr) => {
				for (let s of ("" + stdout + stderr).split("\n")) {
					connection.sendTo(room, s);
					logQueue.push(s);
				}
				for (let line of logQueue) {
					room.logEntry(line);
				}
				CommandParser.updateServerLock = false;
			});
		});
	},

	crashfixed: function (target, room, user) {
		if (Rooms.global.lockdown !== true) {
			return this.errorReply('/crashfixed - There is no active crash.');
		}
		if (!this.can('hotpatch')) return false;

		Rooms.global.lockdown = false;
		if (Rooms.lobby) {
			Rooms.lobby.modchat = false;
			Rooms.lobby.addRaw("<div class=\"broadcast-green\"><b>We fixed the crash without restarting the server!</b><br />You may resume talking in the lobby and starting new battles.</div>");
		}
		this.logEntry(user.name + " used /crashfixed");
	},
	crashfixedhelp: ["/crashfixed - Ends the active lockdown caused by a crash without the need of a restart. Requires: ~"],

	'memusage': 'memoryusage',
	memoryusage: function (target) {
		if (!this.can('hotpatch')) return false;
		let memUsage = process.memoryUsage();
		let results = [memUsage.rss, memUsage.heapUsed, memUsage.heapTotal];
		let units = ["B", "KiB", "MiB", "GiB", "TiB"];
		for (let i = 0; i < results.length; i++) {
			let unitIndex = Math.floor(Math.log2(results[i]) / 10); // 2^10 base log
			results[i] = "" + (results[i] / Math.pow(2, 10 * unitIndex)).toFixed(2) + " " + units[unitIndex];
		}
		this.sendReply("Main process. RSS: " + results[0] + ". Heap: " + results[1] + " / " + results[2] + ".");
	},

	bash: function (target, room, user, connection) {
		if (!user.hasConsoleAccess(connection)) {
			return this.errorReply("/bash - Access denied.");
		}

		connection.sendTo(room, "$ " + target);
		let exec = require('child_process').exec;
		exec(target, (error, stdout, stderr) => {
			connection.sendTo(room, ("" + stdout + stderr));
		});
	},

	eval: function (target, room, user, connection) {
		if (!user.hasConsoleAccess(connection)) {
			return this.errorReply("/eval - Access denied.");
		}
		if (!this.runBroadcast()) return;

		if (!this.broadcasting) this.sendReply('||>> ' + target);
		try {
			/* eslint-disable no-unused-vars */
			let battle = room.battle;
			let me = user;
			this.sendReply('||<< ' + eval(target));
			/* eslint-enable no-unused-vars */
		} catch (e) {
			this.sendReply('|| << ' + ('' + e.stack).replace(/\n *at CommandContext\.exports\.commands(\.[a-z0-9]+)*\.eval [\s\S]*/m, '').replace(/\n/g, '\n||'));
		}
	},

	evalbattle: function (target, room, user, connection) {
		if (!user.hasConsoleAccess(connection)) {
			return this.errorReply("/evalbattle - Access denied.");
		}
		if (!this.runBroadcast()) return;
		if (!room.battle) {
			return this.errorReply("/evalbattle - This isn't a battle room.");
		}

		room.battle.send('eval', target.replace(/\n/g, '\f'));
	},

	ebat: 'editbattle',
	editbattle: function (target, room, user) {
		if (!this.can('forcewin')) return false;
		if (!target) return this.parse('/help editbattle');
		if (!room.battle) {
			this.errorReply("/editbattle - This is not a battle room.");
			return false;
		}
		let cmd;
		let spaceIndex = target.indexOf(' ');
		if (spaceIndex > 0) {
			cmd = target.substr(0, spaceIndex).toLowerCase();
			target = target.substr(spaceIndex + 1);
		} else {
			cmd = target.toLowerCase();
			target = '';
		}
		if (cmd.charAt(cmd.length - 1) === ',') cmd = cmd.slice(0, -1);
		let targets = target.split(',');
		function getPlayer(input) {
			let player = room.battle.players[toId(input)];
			if (player) return player.slot;
			if (input.includes('1')) return 'p1';
			if (input.includes('2')) return 'p2';
			return 'p3';
		}
		function getPokemon(input) {
			if (/^[0-9]+$/.test(input)) {
				return '.pokemon[' + (parseInt(input) - 1) + ']';
			}
			return ".pokemon.find(p => p.speciesid==='" + toId(targets[1]) + "')";
		}
		switch (cmd) {
		case 'hp':
		case 'h':
			room.battle.send('eval', "let p=" + getPlayer(targets[0]) + getPokemon(targets[1]) + ";p.sethp(" + parseInt(targets[2]) + ");if (p.isActive)battle.add('-damage',p,p.getHealth);");
			break;
		case 'status':
		case 's':
			room.battle.send('eval', "let pl=" + getPlayer(targets[0]) + ";let p=pl" + getPokemon(targets[1]) + ";p.setStatus('" + toId(targets[2]) + "');if (!p.isActive){battle.add('','please ignore the above');battle.add('-status',pl.active[0],pl.active[0].status,'[silent]');}");
			break;
		case 'pp':
			room.battle.send('eval', "let pl=" + getPlayer(targets[0]) + ";let p=pl" + getPokemon(targets[1]) + ";p.moveset[p.moves.indexOf('" + toId(targets[2]) + "')].pp = " + parseInt(targets[3]));
			break;
		case 'boost':
		case 'b':
			room.battle.send('eval', "let p=" + getPlayer(targets[0]) + getPokemon(targets[1]) + ";battle.boost({" + toId(targets[2]) + ":" + parseInt(targets[3]) + "},p)");
			break;
		case 'volatile':
		case 'v':
			room.battle.send('eval', "let p=" + getPlayer(targets[0]) + getPokemon(targets[1]) + ";p.addVolatile('" + toId(targets[2]) + "')");
			break;
		case 'sidecondition':
		case 'sc':
			room.battle.send('eval', "let p=" + getPlayer(targets[0]) + ".addSideCondition('" + toId(targets[1]) + "')");
			break;
		case 'fieldcondition': case 'pseudoweather':
		case 'fc':
			room.battle.send('eval', "battle.addPseudoWeather('" + toId(targets[0]) + "')");
			break;
		case 'weather':
		case 'w':
			room.battle.send('eval', "battle.setWeather('" + toId(targets[0]) + "')");
			break;
		case 'terrain':
		case 't':
			room.battle.send('eval', "battle.setTerrain('" + toId(targets[0]) + "')");
			break;
		default:
			this.errorReply("Unknown editbattle command: " + cmd);
			break;
		}
	},
	editbattlehelp: ["/editbattle hp [player], [pokemon], [hp]",
		"/editbattle status [player], [pokemon], [status]",
		"/editbattle pp [player], [pokemon], [move], [pp]",
		"/editbattle boost [player], [pokemon], [stat], [amount]",
		"/editbattle volatile [player], [pokemon], [volatile]",
		"/editbattle sidecondition [player], [sidecondition]",
		"/editbattle fieldcondition [fieldcondition]",
		"/editbattle weather [weather]",
		"/editbattle terrain [terrain]",
		"Short forms: /ebat h OR s OR pp OR b OR v OR sc OR fc OR w OR t",
		"[player] must be a username or number, [pokemon] must be species name or number (not nickname), [move] must be move name"],

	/*********************************************************
	 * Battle commands
	 *********************************************************/

	forfeit: function (target, room, user) {
		if (!room.game) return this.errorReply("This room doesn't have an active game.");
		if (!room.game.forfeit) {
			return this.errorReply("This kind of game can't be forfeited.");
		}
		if (!room.game.forfeit(user)) {
			return this.errorReply("Forfeit failed.");
		}
	},

	choose: function (target, room, user) {
		if (!room.game) return this.errorReply("This room doesn't have an active game.");
		if (!room.game.choose) return this.errorReply("This game doesn't support /choose");

		room.game.choose(user, target);
	},

	mv: 'move',
	attack: 'move',
	move: function (target, room, user) {
		if (!room.game) return this.errorReply("This room doesn't have an active game.");
		if (!room.game.choose) return this.errorReply("This game doesn't support /choose");

		room.game.choose(user, 'move ' + target);
	},

	sw: 'switch',
	switch: function (target, room, user) {
		if (!room.game) return this.errorReply("This room doesn't have an active game.");
		if (!room.game.choose) return this.errorReply("This game doesn't support /choose");

		room.game.choose(user, 'switch ' + parseInt(target));
	},

	team: function (target, room, user) {
		if (!room.game) return this.errorReply("This room doesn't have an active game.");
		if (!room.game.choose) return this.errorReply("This game doesn't support /choose");

		room.game.choose(user, 'team ' + target);
	},

	undo: function (target, room, user) {
		if (!room.game) return this.errorReply("This room doesn't have an active game.");
		if (!room.game.undo) return this.errorReply("This game doesn't support /undo");

		room.game.undo(user, target);
	},

	savereplay: function (target, room, user, connection) {
		if (!room || !room.battle) return;
		let logidx = Tools.getFormat(room.battle.format).team ? 3 : 0; // retrieve spectator log (0) if there are set privacy concerns
		let data = room.getLog(logidx).join("\n");
		let datahash = crypto.createHash('md5').update(data.replace(/[^(\x20-\x7F)]+/g, '')).digest('hex');
		let players = room.battle.playerNames;
		LoginServer.request('prepreplay', {
			id: room.id.substr(7),
			loghash: datahash,
			p1: players[0],
			p2: players[1],
			format: room.format,
		}, success => {
			if (success && success.errorip) {
				connection.popup("This server's request IP " + success.errorip + " is not a registered server.");
				return;
			}
			connection.send('|queryresponse|savereplay|' + JSON.stringify({
				log: data,
				id: room.id.substr(7),
			}));
		});
	},

	addplayer: function (target, room, user) {
		if (!target) return this.parse('/help addplayer');
		if (!room.battle) return this.errorReply("You can only do this in battle rooms.");
		if (room.rated) return this.errorReply("You can only add a Player to unrated battles.");

		target = this.splitTarget(target, true);
		let targetUser = this.targetUser;
		let name = this.targetUsername;

		if (!targetUser) return this.errorReply("User " + name + " not found.");
		if (targetUser.can('joinbattle', null, room)) {
			return this.sendReply("" + name + " can already join battles as a Player.");
		}
		if (!this.can('joinbattle', null, room)) return;

		room.auth[targetUser.userid] = '\u2605';
		this.addModCommand("" + name + " was promoted to Player by " + user.name + ".");
	},
	addplayerhelp: ["/addplayer [username] - Allow the specified user to join the battle as a player."],

	joinbattle: 'joingame',
	joingame: function (target, room, user) {
		if (!room.game) return this.errorReply("This room doesn't have an active game.");
		if (!room.game.joinGame) return this.errorReply("This game doesn't support /joingame");

		room.game.joinGame(user);
	},

	leavebattle: 'leavegame',
	partbattle: 'leavegame',
	leavegame: function (target, room, user) {
		if (!room.game) return this.errorReply("This room doesn't have an active game.");
		if (!room.game.leaveGame) return this.errorReply("This game doesn't support /leavegame");

		room.game.leaveGame(user);
	},

	kickbattle: 'kickgame',
	kickgame: function (target, room, user) {
		if (!room.battle) return this.errorReply("You can only do this in battle rooms.");
		if (room.battle.tour || room.battle.rated) return this.errorReply("You can only do this in unrated non-tour battles.");

		target = this.splitTarget(target);
		let targetUser = this.targetUser;
		if (!targetUser || !targetUser.connected) {
			return this.errorReply("User " + this.targetUsername + " not found.");
		}
		if (!this.can('kick', targetUser)) return false;

		if (room.game.leaveGame(targetUser)) {
			this.addModCommand("" + targetUser.name + " was kicked from a battle by " + user.name + (target ? " (" + target + ")" : ""));
		} else {
			this.sendReply("/kickbattle - User isn't in battle.");
		}
	},
	kickbattlehelp: ["/kickbattle [username], [reason] - Kicks a user from a battle with reason. Requires: % @ & ~"],

	kickinactive: function (target, room, user) {
		if (room.requestKickInactive) {
			room.requestKickInactive(user);
		} else {
			this.errorReply("You can only kick inactive players from inside a room.");
		}
	},

	timer: function (target, room, user) {
		target = toId(target);
		if (room.requestKickInactive) {
			if (target === 'off' || target === 'false' || target === 'stop') {
				let canForceTimer = user.can('timer', null, room);
				if (room.resetTimer) {
					room.stopKickInactive(user, canForceTimer);
					if (canForceTimer) room.send('|inactiveoff|Timer was turned off by staff. Please do not turn it back on until our staff say it\'s okay');
				}
			} else if (target === 'on' || target === 'true' || !target) {
				room.requestKickInactive(user, user.can('timer'));
			} else {
				this.errorReply("'" + target + "' is not a recognized timer state.");
			}
		} else {
			this.sendReply("You can only set the timer from inside a battle room.");
		}
	},

	autotimer: 'forcetimer',
	forcetimer: function (target, room, user) {
		target = toId(target);
		if (!this.can('autotimer')) return;
		if (target === 'off' || target === 'false' || target === 'stop') {
			Config.forcetimer = false;
			this.addModCommand("Forcetimer is now OFF: The timer is now opt-in. (set by " + user.name + ")");
		} else if (target === 'on' || target === 'true' || !target) {
			Config.forcetimer = true;
			this.addModCommand("Forcetimer is now ON: All battles will be timed. (set by " + user.name + ")");
		} else {
			this.errorReply("'" + target + "' is not a recognized forcetimer setting.");
		}
	},

	forcetie: 'forcewin',
	forcewin: function (target, room, user) {
		if (!this.can('forcewin')) return false;
		if (!room.battle) {
			this.errorReply("/forcewin - This is not a battle room.");
			return false;
		}

		room.battle.endType = 'forced';
		if (!target) {
			room.battle.tie();
			this.logModCommand(user.name + " forced a tie.");
			return false;
		}
		let targetUser = Users.getExact(target);
		if (!targetUser) return this.errorReply("User '" + target + "' not found.");

		target = targetUser ? targetUser.userid : '';

		if (target) {
			room.battle.win(targetUser);
			this.logModCommand(user.name + " forced a win for " + target + ".");
		}
	},
	forcewinhelp: ["/forcetie - Forces the current match to end in a tie. Requires: & ~",
		"/forcewin [user] - Forces the current match to end in a win for a user. Requires: & ~"],

	/*********************************************************
	 * Challenging and searching commands
	 *********************************************************/

	cancelsearch: 'search',
	search: function (target, room, user) {
		if (target) {
			if (Config.pmmodchat) {
				let userGroup = user.group;
				if (Config.groupsranking.indexOf(userGroup) < Config.groupsranking.indexOf(Config.pmmodchat)) {
					let groupName = Config.groups[Config.pmmodchat].name || Config.pmmodchat;
					this.popupReply("Because moderated chat is set, you must be of rank " + groupName + " or higher to search for a battle.");
					return false;
				}
			}
			Rooms.global.searchBattle(user, target);
		} else {
			Rooms.global.cancelSearch(user);
		}
	},

	chall: 'challenge',
	challenge: function (target, room, user, connection) {
		target = this.splitTarget(target);
		let targetUser = this.targetUser;
		if (!targetUser || !targetUser.connected) {
			return this.popupReply("The user '" + this.targetUsername + "' was not found.");
		}
		if (targetUser.blockChallenges && !user.can('bypassblocks', targetUser)) {
			return this.popupReply("The user '" + this.targetUsername + "' is not accepting challenges right now.");
		}
		if (user.challengeTo) {
			return this.popupReply("You're already challenging '" + user.challengeTo.to + "'. Cancel that challenge before challenging someone else.");
		}
		if (Config.pmmodchat) {
			let userGroup = user.group;
			if (Config.groupsranking.indexOf(userGroup) < Config.groupsranking.indexOf(Config.pmmodchat)) {
				let groupName = Config.groups[Config.pmmodchat].name || Config.pmmodchat;
				this.popupReply("Because moderated chat is set, you must be of rank " + groupName + " or higher to challenge users.");
				return false;
			}
		}
		user.prepBattle(Tools.getFormat(target).id, 'challenge', connection).then(result => {
			if (result) user.makeChallenge(targetUser, target);
		});
	},

	bch: 'blockchallenges',
	blockchall: 'blockchallenges',
	blockchalls: 'blockchallenges',
	blockchallenges: function (target, room, user) {
		if (user.blockChallenges) return this.errorReply("You are already blocking challenges!");
		user.blockChallenges = true;
		this.sendReply("You are now blocking all incoming challenge requests.");
	},
	blockchallengeshelp: ["/blockchallenges - Blocks challenges so no one can challenge you. Unblock them with /unblockchallenges."],

	unbch: 'allowchallenges',
	unblockchall: 'allowchallenges',
	unblockchalls: 'allowchallenges',
	unblockchallenges: 'allowchallenges',
	allowchallenges: function (target, room, user) {
		if (!user.blockChallenges) return this.errorReply("You are already available for challenges!");
		user.blockChallenges = false;
		this.sendReply("You are available for challenges from now on.");
	},
	allowchallengeshelp: ["/unblockchallenges - Unblocks challenges so you can be challenged again. Block them with /blockchallenges."],

	cchall: 'cancelChallenge',
	cancelchallenge: function (target, room, user) {
		user.cancelChallengeTo(target);
	},

	accept: function (target, room, user, connection) {
		let userid = toId(target);
		let format = '';
		if (user.challengesFrom[userid]) format = user.challengesFrom[userid].format;
		if (!format) {
			this.popupReply(target + " cancelled their challenge before you could accept it.");
			return false;
		}
		user.prepBattle(Tools.getFormat(format).id, 'challenge', connection).then(result => {
			if (result) user.acceptChallengeFrom(userid);
		});
	},

	reject: function (target, room, user) {
		user.rejectChallengeFrom(toId(target));
	},

	saveteam: 'useteam',
	utm: 'useteam',
	useteam: function (target, room, user) {
		user.team = target;
	},

	vtm: function (target, room, user, connection) {
		if (Monitor.countPrepBattle(connection.ip, user.name)) {
			connection.popup("Due to high load, you are limited to 6 team validations every 3 minutes.");
			return;
		}
		if (!target) return this.errorReply("Provide a valid format.");
		let originalFormat = Tools.getFormat(target);
		let format = originalFormat.effectType === 'Format' ? originalFormat : Tools.getFormat('Anything Goes');
		if (format.effectType !== 'Format') return this.popupReply("Please provide a valid format.");

		TeamValidator(format.id).prepTeam(user.team).then(result => {
			let matchMessage = (originalFormat === format ? "" : "The format '" + originalFormat.name + "' was not found.");
			if (result.charAt(0) === '1') {
				connection.popup("" + (matchMessage ? matchMessage + "\n\n" : "") + "Your team is valid for " + format.name + ".");
			} else {
				connection.popup("" + (matchMessage ? matchMessage + "\n\n" : "") + "Your team was rejected for the following reasons:\n\n- " + result.slice(1).replace(/\n/g, '\n- '));
			}
		});
	},

	/*********************************************************
	 * Low-level
	 *********************************************************/

	cmd: 'query',
	query: function (target, room, user, connection) {
		// Avoid guest users to use the cmd errors to ease the app-layer attacks in emergency mode
		let trustable = (!Config.emergency || (user.named && user.registered));
		if (Config.emergency && Monitor.countCmd(connection.ip, user.name)) return false;
		let spaceIndex = target.indexOf(' ');
		let cmd = target;
		if (spaceIndex > 0) {
			cmd = target.substr(0, spaceIndex);
			target = target.substr(spaceIndex + 1);
		} else {
			target = '';
		}
		if (cmd === 'userdetails') {
			let targetUser = Users.get(target);
			if (!trustable || !targetUser) {
				connection.send('|queryresponse|userdetails|' + JSON.stringify({
					userid: toId(target),
					rooms: false,
				}));
				return false;
			}
			let roomList = {};
			for (let i in targetUser.roomCount) {
				if (i === 'global') continue;
				let targetRoom = Rooms.get(i);
				if (!targetRoom) continue; // shouldn't happen
				if (targetRoom.isPrivate && !(i in user.games)) continue;
				let roomData = {};
				if (targetRoom.battle) {
					let battle = targetRoom.battle;
					roomData.p1 = battle.p1 ? ' ' + battle.p1.name : '';
					roomData.p2 = battle.p2 ? ' ' + battle.p2.name : '';
				}
				roomList[i] = roomData;
			}
			if (!targetUser.roomCount['global']) roomList = false;
			let userdetails = {
				userid: targetUser.userid,
				avatar: targetUser.avatar,
				group: targetUser.group,
				rooms: roomList,
			};
			connection.send('|queryresponse|userdetails|' + JSON.stringify(userdetails));
		} else if (cmd === 'roomlist') {
			if (!trustable) return false;
			connection.send('|queryresponse|roomlist|' + JSON.stringify({
				rooms: Rooms.global.getRoomList(target),
			}));
		} else if (cmd === 'rooms') {
			if (!trustable) return false;
			connection.send('|queryresponse|rooms|' + JSON.stringify(
				Rooms.global.getRooms(user)
			));
		} else if (cmd === 'laddertop') {
			if (!trustable) return false;
			Ladders(target).getTop().then(result => {
				connection.send('|queryresponse|laddertop|' + JSON.stringify(result));
			});
		} else {
			// default to sending null
			if (!trustable) return false;
			connection.send('|queryresponse|' + cmd + '|null');
		}
	},

	trn: function (target, room, user, connection) {
		let commaIndex = target.indexOf(',');
		let targetName = target;
		let targetRegistered = false;
		let targetToken = '';
		if (commaIndex >= 0) {
			targetName = target.substr(0, commaIndex);
			target = target.substr(commaIndex + 1);
			commaIndex = target.indexOf(',');
			targetRegistered = target;
			if (commaIndex >= 0) {
				targetRegistered = !!parseInt(target.substr(0, commaIndex));
				targetToken = target.substr(commaIndex + 1);
			}
		}
		user.rename(targetName, targetToken, targetRegistered, connection);
	},

	a: function (target, room, user) {
		if (!this.can('rawpacket')) return false;
		// secret sysop command
		room.add(target);
	},

	/*********************************************************
	 * Help commands
	 *********************************************************/

	commands: 'help',
	h: 'help',
	'?': 'help',
	help: function (target, room, user) {
		target = target.toLowerCase();

		// overall
		if (target === 'help' || target === 'h' || target === '?' || target === 'commands') {
			this.sendReply("/help OR /h OR /? - Gives you help.");
		} else if (!target) {
			this.sendReply("COMMANDS: /nick, /avatar, /rating, /whois, /msg, /reply, /ignore, /away, /back, /timestamps, /highlight");
			this.sendReply("INFORMATIONAL COMMANDS: /data, /dexsearch, /movesearch, /groups, /faq, /rules, /intro, /formatshelp, /othermetas, /learn, /analysis, /calc (replace / with ! to broadcast. Broadcasting requires: + % @ # & ~)");
			if (user.group !== Config.groupsranking[0]) {
				this.sendReply("DRIVER COMMANDS: /warn, /mute, /hourmute, /unmute, /alts, /forcerename, /modlog, /modnote, /lock, /unlock, /announce, /redirect");
				this.sendReply("MODERATOR COMMANDS: /ban, /unban, /ip, /modchat");
				this.sendReply("LEADER COMMANDS: /declare, /forcetie, /forcewin, /promote, /demote, /banip, /host, /unbanall");
			}
			this.sendReply("For an overview of room commands, use /roomhelp");
			this.sendReply("For details of a specific command, use something like: /help data");
		} else {
			let altCommandHelp;
			let helpCmd;
			let targets = target.split(' ');
			let allCommands = CommandParser.commands;
			if (typeof allCommands[target] === 'string') {
				// If a function changes with command name, help for that command name will be searched first.
				altCommandHelp = target + 'help';
				if (altCommandHelp in allCommands) {
					helpCmd = altCommandHelp;
				} else {
					helpCmd = allCommands[target] + 'help';
				}
			} else if (targets.length > 1 && typeof allCommands[targets[0]] === 'object') {
				// Handle internal namespace commands
				let helpCmd = targets[targets.length - 1] + 'help';
				let namespace = allCommands[targets[0]];
				for (let i = 1; i < targets.length - 1; i++) {
					if (!namespace[targets[i]]) return this.errorReply("Help for the command '" + target + "' was not found. Try /help for general help");
					namespace = namespace[targets[i]];
				}
				if (typeof namespace[helpCmd] === 'object') return this.sendReply(namespace[helpCmd].join('\n'));
				if (typeof namespace[helpCmd] === 'function') return this.parse('/' + targets.slice(0, targets.length - 1).concat(helpCmd).join(' '));
				return this.errorReply("Help for the command '" + target + "' was not found. Try /help for general help");
			} else {
				helpCmd = target + 'help';
			}
			if (helpCmd in allCommands) {
				if (typeof allCommands[helpCmd] === 'function') {
					// If the help command is a function, parse it instead
					this.parse('/' + helpCmd);
				} else if (Array.isArray(allCommands[helpCmd])) {
					this.sendReply(allCommands[helpCmd].join('\n'));
				}
			} else {
				this.errorReply("Help for the command '" + target + "' was not found. Try /help for general help");
			}
		}
	},

};<|MERGE_RESOLUTION|>--- conflicted
+++ resolved
@@ -236,15 +236,12 @@
 			}
 		}
 
-<<<<<<< HEAD
 		let emoteMsg = parseEmoticons(target, room, user, true);
 		if ((!user.blockEmoticons && !targetUser.blockEmoticons) && emoteMsg) target = '/html ' + emoteMsg;
 
-		let message = '|pm|' + user.getIdentity() + '|' + targetUser.getIdentity() + '|' + target;
-
-=======
+		message = '|pm|' + user.getIdentity() + '|' + targetUser.getIdentity() + '|' + target;
+
 		if (!message) message = '|pm|' + user.getIdentity() + '|' + targetUser.getIdentity() + '|' + target;
->>>>>>> 905e4152
 		user.send(message);
 		if (targetUser !== user) targetUser.send(message);
 		targetUser.lastPM = user.userid;
